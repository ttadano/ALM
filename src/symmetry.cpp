/*
 symmetry.cpp

 Copyright (c) 2014, 2015, 2016 Terumasa Tadano

 This file is distributed under the terms of the MIT license.
 Please see the file 'LICENCE.txt' in the root directory 
 or http://opensource.org/licenses/mit-license.php for information.
*/

#include <cmath>
#include <iostream>
#include <iomanip>
#include "mathfunctions.h"
#include "symmetry.h"
#include "system.h"
#include "memory.h"
#include "timer.h"
#include "error.h"
#include "interaction.h"
#include <vector>
#include <algorithm>

#ifdef _USE_EIGEN
#include <Eigen/Core>
#endif

using namespace ALM_NS;

Symmetry::Symmetry(ALMCore *alm) : Pointers(alm)
{
    set_default_variables();
}

Symmetry::~Symmetry()
{
<<<<<<< HEAD
    deallocate_variables();
=======
    spg_free_dataset(SymmData);
    memory->deallocate(symrel);
    memory->deallocate(symrel_int);
    memory->deallocate(tnons);
    memory->deallocate(map_sym);
    memory->deallocate(map_p2s);
    memory->deallocate(map_s2p);
    memory->deallocate(symnum_tran);
    memory->deallocate(sym_available);
    memory->deallocate(xcoord_prim);
    memory->deallocate(kd_prim);
>>>>>>> 2660df41
}

void Symmetry::init()
{
    int i, j;
    int nat = system->nat;

    alm->timer->start_clock("symmetry");

    std::cout << " SYMMETRY" << std::endl;
    std::cout << " ========" << std::endl << std::endl;

    setup_symmetry_operation(nat, nsym, system->lavec, system->rlavec,
                             system->xcoord, system->kd);

    if (tnons) {
        deallocate(tnons);
    }
    allocate(tnons, nsym, 3);

    if (symrel_int) {
        deallocate(symrel_int);
    }
    allocate(symrel_int, nsym, 3, 3);

    int isym = 0;
<<<<<<< HEAD
    for (auto iter = SymmList.begin(); iter != SymmList.end(); ++iter) {
=======
    for (auto it = SymmList.begin(); it != SymmList.end(); ++it) {
>>>>>>> 2660df41
        for (i = 0; i < 3; ++i) {
            for (j = 0; j < 3; ++j) {
                symrel_int[isym][i][j] = (*it).rot[i][j];
            }
        }
        for (i = 0; i < 3; ++i) {
            tnons[isym][i] = (*it).tran[i];
        }
        ++isym;
    }

    std::cout << "  Number of symmetry operations = " << nsym << std::endl;

    if (symrel) {
        deallocate(symrel);
    }
    allocate(symrel, nsym, 3, 3);

    symop_in_cart(system->lavec, system->rlavec);

    if (sym_available) {
        deallocate(sym_available);
    }
    allocate(sym_available, nsym);

    int nsym_fc;
    symop_availability_check(symrel, sym_available, nsym, nsym_fc);

    if (nsym_fc == nsym) {
        std::cout << "  All symmetry operations will be used to" << std::endl;
        std::cout << "  reduce the number of force constants." << std::endl;
    } else {
        std::cout << "  " << nsym_fc << " symmetry operations out of "
            << nsym << " will be used to reduce the number of parameters." << std::endl;
        std::cout << "  Other " << nsym - nsym_fc
            << " symmetry operations will be imposed as constraints." << std::endl;
    }
    std::cout << std::endl;

    memory->allocate(kd_prim, nat);
    memory->allocate(xcoord_prim, nat, 3);

    set_primitive_lattice(system->lavec, system->nat,
                          system->kd, system->xcoord,
                          lavec_prim, nat_prim,
                          kd_prim, xcoord_prim,
                          tolerance);
    pure_translations();

<<<<<<< HEAD
    if (map_sym) {
        deallocate(map_sym);
    }
    allocate(map_sym, nat, nsym);

    if (map_p2s) {
        deallocate(map_p2s);
    }
    allocate(map_p2s, natmin, ntran);

    if (map_s2p) {
        deallocate(map_s2p);
    }
    allocate(map_s2p, nat);
=======
    std::cout.setf(std::ios::scientific);
    std::cout << "  Primitive cell contains " << nat_prim << " atoms" << std::endl;
    std::cout << std::endl;
    std::cout << "  Primitive Lattice Vector:" << std::endl;
    std::cout << std::setw(16) << lavec_prim[0][0];
    std::cout << std::setw(15) << lavec_prim[1][0];
    std::cout << std::setw(15) << lavec_prim[2][0];
    std::cout << " : a1 primitive" << std::endl;
    std::cout << std::setw(16) << lavec_prim[0][1];
    std::cout << std::setw(15) << lavec_prim[1][1];
    std::cout << std::setw(15) << lavec_prim[2][1];
    std::cout << " : a2 primitive" << std::endl;
    std::cout << std::setw(16) << lavec_prim[0][2];
    std::cout << std::setw(15) << lavec_prim[1][2];
    std::cout << std::setw(15) << lavec_prim[2][2];
    std::cout << " : a3 primitive" << std::endl;

    std::cout << "  " << std::endl;
    std::cout << "  Fractional coordinates of atoms in the primitive lattice:" << std::endl;
    for (i = 0; i < nat_prim; ++i) {
        std::cout << std::setw(6) << i + 1;
        std::cout << std::setw(15) << xcoord_prim[i][0];
        std::cout << std::setw(15) << xcoord_prim[i][1];
        std::cout << std::setw(15) << xcoord_prim[i][2];
        std::cout << std::setw(5) << kd_prim[i] << std::endl;
    }
    std::cout << std::endl << std::endl;
    std::cout.unsetf(std::ios::scientific);


    memory->allocate(map_sym, nat, nsym);
    memory->allocate(map_p2s, nat_prim, ntran);
    memory->allocate(map_s2p, nat);
>>>>>>> 2660df41

    genmaps(nat, system->xcoord, map_sym, map_p2s, map_s2p);

    std::cout << std::endl;
    std::cout << "  **Cell-Atom Correspondens Below**" << std::endl;
    std::cout << std::setw(6) << " CELL" << " | " << std::setw(5) << "ATOM" << std::endl;

    for (int i = 0; i < ntran; ++i) {
        std::cout << std::setw(6) << i + 1 << " | ";
        for (int j = 0; j < nat_prim; ++j) {
            std::cout << std::setw(5) << map_p2s[j][i] + 1;
            if ((j + 1) % 5 == 0) {
                std::cout << std::endl << "       | ";
            }
        }
        std::cout << std::endl;
    }
    std::cout << std::endl;

    alm->timer->print_elapsed();
    std::cout << " -------------------------------------------------------------------" << std::endl;
    std::cout << std::endl;

    alm->timer->stop_clock("symmetry");
}

void Symmetry::set_default_variables()
{
    file_sym = "SYMM_INFO";

    // Default values
    nsym = 0;
    printsymmetry = 0;
    trev_sym_mag = 1;
    symnum_tran = nullptr;
    tnons = nullptr;
    symrel = nullptr;
    map_sym = nullptr;
    map_p2s = nullptr;
    map_s2p = nullptr;
    sym_available = nullptr;
    ntran = 0;
    natmin = 0;
    multiply_data = 1;
    tolerance = 1e-6;
    symrel_int = nullptr;
}

void Symmetry::deallocate_variables()
{
    if (symrel) {
        deallocate(symrel);
    }
    if (symrel_int) {
        deallocate(symrel_int);
    }
    if (tnons) {
        deallocate(tnons);
    }
    if (map_sym) {
        deallocate(map_sym);
    }
    if (map_p2s) {
        deallocate(map_p2s);
    }
    if (map_s2p) {
        deallocate(map_s2p);
    }
    if (symnum_tran) {
        deallocate(symnum_tran);
    }
    if (sym_available) {
        deallocate(sym_available);
    }
}

void Symmetry::setup_symmetry_operation(int nat,
                                        unsigned int &nsym,
                                        double aa[3][3],
                                        double bb[3][3],
                                        double **x,
                                        int *kd)
{
    int i, j;

    SymmList.clear();

    if (nsym == 0) {

        // Automatically find symmetries.

        std::cout << "  NSYM = 0 : Automatic detection of the space group." << std::endl;
        std::cout << "             This can take a while for a large supercell." << std::endl << std::endl;

       // findsym(nat, aa, x, SymmList);
        findsym_spglib(nat, aa, x, system->kd, SymmList, tolerance);
        // The order in SymmList changes for each run because it was generated
        // with OpenMP. Therefore, we sort the list here to have the same result. 
        std::sort(SymmList.begin() + 1, SymmList.end());
        nsym = SymmList.size();

<<<<<<< HEAD
        if (printsymmetry) {
=======

        if (is_printsymmetry) {
>>>>>>> 2660df41
            std::ofstream ofs_sym;
            std::cout << "  PRINTSYM = 1: Symmetry information will be stored in SYMM_INFO file."
                << std::endl << std::endl;
            ofs_sym.open(file_sym.c_str(), std::ios::out);
            ofs_sym << nsym << std::endl;

            for (auto p = SymmList.begin(); p != SymmList.end(); ++p) {
                for (i = 0; i < 3; ++i) {
                    for (j = 0; j < 3; ++j) {
                        ofs_sym << std::setw(4) << (*p).rot[i][j];
                    }
                }
                ofs_sym << "  ";
                for (i = 0; i < 3; ++i) {
                    ofs_sym << std::setprecision(15) << std::setw(24) << (*p).tran[i];
                }
                ofs_sym << std::endl;
            }

            ofs_sym.close();
        }

    } else if (nsym == 1) {

        // Identity operation only !

        std::cout << "  NSYM = 1 : Only the identity matrix will be considered." << std::endl << std::endl;

        int rot_tmp[3][3];
        double tran_tmp[3];

        for (i = 0; i < 3; ++i) {
            for (j = 0; j < 3; ++j) {
                if (i == j) {
                    rot_tmp[i][j] = 1;
                } else {
                    rot_tmp[i][j] = 0;
                }
            }
            tran_tmp[i] = 0.0;
        }

        SymmList.push_back(SymmetryOperation(rot_tmp, tran_tmp));

    } else {

        std::cout << "  NSYM > 1 : Symmetry operations will be read from SYMM_INFO file" << std::endl << std::endl;

        int nsym2;
        int rot_tmp[3][3];
        double tran_tmp[3];
        std::ifstream ifs_sym;

        ifs_sym.open(file_sym.c_str(), std::ios::in);
        ifs_sym >> nsym2;

        if (nsym != nsym2)
            error->exit("setup_symmetry_operations",
                        "nsym in the given file and the input file are not consistent.");

        for (i = 0; i < nsym; ++i) {
            ifs_sym
                >> rot_tmp[0][0] >> rot_tmp[0][1] >> rot_tmp[0][2]
                >> rot_tmp[1][0] >> rot_tmp[1][1] >> rot_tmp[1][2]
                >> rot_tmp[2][0] >> rot_tmp[2][1] >> rot_tmp[2][2]
                >> tran_tmp[0] >> tran_tmp[1] >> tran_tmp[2];

            SymmList.push_back(SymmetryOperation(rot_tmp, tran_tmp));
        }
        ifs_sym.close();
    }

#ifdef _DEBUG
    print_symmetrized_coordinate(x);
#endif
}

void Symmetry::findsym(int nat,
                       double aa[3][3],
                       double **x,
                       std::vector<SymmetryOperation> &symop_all)
{
    std::vector<RotationMatrix> LatticeSymmList;

    // Generate rotational matrices that don't change the metric tensor
    LatticeSymmList.clear();
    find_lattice_symmetry(aa, LatticeSymmList);

    // Generate all the space group operations with translational vectors
    symop_all.clear();
    find_crystal_symmetry(nat, system->nclassatom, system->atomlist_class, x,
                          LatticeSymmList, symop_all);

    LatticeSymmList.clear();
}

void Symmetry::find_lattice_symmetry(double aa[3][3],
                                     std::vector<RotationMatrix> &LatticeSymmList)
{
    /*
    Find the rotational matrices that leave the metric tensor invariant.

    Metric tensor G = (g)_{ij} = a_{i} * a_{j} is invariant under crystal symmetry operations T,
    i.e. T^{t}GT = G. Since G can be written as G = A^{t}A, the invariance condition is given by
    (AT)^{t}(AT) = G0 (original).
    */

    int i, j, k;
    int m11, m12, m13, m21, m22, m23, m31, m32, m33;

    int nsym_tmp = 0;
    int mat_tmp[3][3];
    double det, res;
    double rot_tmp[3][3];
    double aa_rot[3][3];

    double metric_tensor[3][3];
    double metric_tensor_rot[3][3];


    for (i = 0; i < 3; ++i) {
        for (j = 0; j < 3; ++j) {
            metric_tensor[i][j] = 0.0;
            for (k = 0; k < 3; ++k) {
                metric_tensor[i][j] += aa[k][i] * aa[k][j];
            }
        }
    }

    for (i = 0; i < 3; ++i) {
        for (j = 0; j < 3; ++j) {
            if (i == j) {
                mat_tmp[i][i] = 1;
            } else {
                mat_tmp[i][j] = 0;
            }
        }
    }

    // Identity matrix should be the first entry.
    LatticeSymmList.push_back(mat_tmp);

    for (m11 = -1; m11 <= 1; ++m11) {
        for (m12 = -1; m12 <= 1; ++m12) {
            for (m13 = -1; m13 <= 1; ++m13) {
                for (m21 = -1; m21 <= 1; ++m21) {
                    for (m22 = -1; m22 <= 1; ++m22) {
                        for (m23 = -1; m23 <= 1; ++m23) {
                            for (m31 = -1; m31 <= 1; ++m31) {
                                for (m32 = -1; m32 <= 1; ++m32) {
                                    for (m33 = -1; m33 <= 1; ++m33) {

                                        if (m11 == 1 && m12 == 0 && m13 == 0 &&
                                            m21 == 0 && m22 == 1 && m23 == 0 &&
                                            m31 == 0 && m32 == 0 && m33 == 1)
                                            continue;

                                        det = m11 * (m22 * m33 - m32 * m23)
                                            - m21 * (m12 * m33 - m32 * m13)
                                            + m31 * (m12 * m23 - m22 * m13);

                                        if (det != 1 && det != -1) continue;

                                        rot_tmp[0][0] = m11;
                                        rot_tmp[0][1] = m12;
                                        rot_tmp[0][2] = m13;
                                        rot_tmp[1][0] = m21;
                                        rot_tmp[1][1] = m22;
                                        rot_tmp[1][2] = m23;
                                        rot_tmp[2][0] = m31;
                                        rot_tmp[2][1] = m32;
                                        rot_tmp[2][2] = m33;

                                        // Here, aa_rot = aa * rot_tmp is correct.
                                        matmul3(aa_rot, aa, rot_tmp);

                                        for (i = 0; i < 3; ++i) {
                                            for (j = 0; j < 3; ++j) {
                                                metric_tensor_rot[i][j] = 0.0;
                                                for (k = 0; k < 3; ++k) {
                                                    metric_tensor_rot[i][j] += aa_rot[k][i] * aa_rot[k][j];
                                                }
                                            }
                                        }

                                        res = 0.0;
                                        for (i = 0; i < 3; ++i) {
                                            for (j = 0; j < 3; ++j) {
                                                res += std::pow(metric_tensor[i][j] - metric_tensor_rot[i][j], 2.0);
                                            }
                                        }

                                        // Metric tensor is invariant under symmetry operations.

                                        if (res < tolerance * tolerance) {
                                            ++nsym_tmp;
                                            for (i = 0; i < 3; ++i) {
                                                for (j = 0; j < 3; ++j) {
                                                    mat_tmp[i][j] = static_cast<int>(rot_tmp[i][j]);
                                                }
                                            }
                                            LatticeSymmList.push_back(mat_tmp);
                                        }

                                    }
                                }
                            }
                        }
                    }
                }
            }
        }
    }

    if (LatticeSymmList.size() > 48) {
        error->exit("find_lattice_symmetry", "Number of lattice symmetry is larger than 48.");
    }
}

void Symmetry::find_crystal_symmetry(int nat,
                                     int nclass,
                                     std::vector<unsigned int> *atomclass,
                                     double **x,
                                     std::vector<RotationMatrix> LatticeSymmList,
                                     std::vector<SymmetryOperation> &CrystalSymmList)
{
    unsigned int i, j;
    unsigned int iat, jat, kat, lat;
    double x_rot[3];
    double rot[3][3], rot_tmp[3][3], rot_cart[3][3];
    double mag[3], mag_rot[3];
    double tran[3];
    double x_rot_tmp[3];
    double tmp[3];
    double diff;

    int rot_int[3][3];

    int ii, jj, kk;
    unsigned int itype;

    bool is_found;
    bool isok;
    bool mag_sym1, mag_sym2;
    bool is_identity_matrix;


    // Add identity matrix first.
    for (i = 0; i < 3; ++i) {
        for (j = 0; j < 3; ++j) {
            if (i == j) {
                rot_int[i][j] = 1;
            } else {
                rot_int[i][j] = 0;
            }
        }
        tran[i] = 0.0;
    }

    CrystalSymmList.push_back(SymmetryOperation(rot_int, tran));


<<<<<<< HEAD
    for (auto it_latsym = LatticeSymmList.begin(); it_latsym != LatticeSymmList.end(); ++it_latsym) {
=======
    for (auto it_latsym = LatticeSymmList.begin();
         it_latsym != LatticeSymmList.end(); ++it_latsym) {
>>>>>>> 2660df41

        iat = atomclass[0][0];

        for (i = 0; i < 3; ++i) {
            for (j = 0; j < 3; ++j) {
                rot[i][j] = static_cast<double>((*it_latsym).mat[i][j]);
            }
        }

        rotvec(x_rot, x[iat], rot);

#ifdef _OPENMP
#pragma omp parallel for private(jat, tran, isok, kat, x_rot_tmp, is_found, lat, tmp, diff, \
    i, j, itype, jj, kk, is_identity_matrix, mag, mag_rot, rot_tmp, rot_cart, mag_sym1, mag_sym2)
#endif
        for (ii = 0; ii < atomclass[0].size(); ++ii) {
            jat = atomclass[0][ii];

            for (i = 0; i < 3; ++i) {
                tran[i] = x[jat][i] - x_rot[i];
                tran[i] = tran[i] - nint(tran[i]);
            }

            if ((std::abs(tran[0]) > eps12 && !interaction->is_periodic[0]) ||
                (std::abs(tran[1]) > eps12 && !interaction->is_periodic[1]) ||
                (std::abs(tran[2]) > eps12 && !interaction->is_periodic[2]))
                continue;

            is_identity_matrix =
            (std::pow(rot[0][0] - 1.0, 2) + std::pow(rot[0][1], 2) + std::pow(rot[0][2], 2)
                + std::pow(rot[1][0], 2) + std::pow(rot[1][1] - 1.0, 2) + std::pow(rot[1][2], 2)
                + std::pow(rot[2][0], 2) + std::pow(rot[2][1], 2) + std::pow(rot[2][2] - 1.0, 2)
                + std::pow(tran[0], 2) + std::pow(tran[1], 2) + std::pow(tran[2], 2)) < eps12;
            if (is_identity_matrix) continue;

            isok = true;

            for (itype = 0; itype < nclass; ++itype) {

                for (jj = 0; jj < atomclass[itype].size(); ++jj) {

                    kat = atomclass[itype][jj];

                    rotvec(x_rot_tmp, x[kat], rot);

                    for (i = 0; i < 3; ++i) {
                        x_rot_tmp[i] += tran[i];
                    }

                    is_found = false;

                    for (kk = 0; kk < atomclass[itype].size(); ++kk) {

                        lat = atomclass[itype][kk];

                        for (i = 0; i < 3; ++i) {
                            tmp[i] = std::fmod(std::abs(x[lat][i] - x_rot_tmp[i]), 1.0);
                            tmp[i] = std::min<double>(tmp[i], 1.0 - tmp[i]);
                        }
                        diff = tmp[0] * tmp[0] + tmp[1] * tmp[1] + tmp[2] * tmp[2];
                        if (diff < tolerance * tolerance) {
                            is_found = true;
                            break;
                        }
                    }

                    if (!is_found) isok = false;
                }
            }

            if (isok && system->lspin && system->noncollinear) {
                for (i = 0; i < 3; ++i) {
                    mag[i] = system->magmom[jat][i];
                    mag_rot[i] = system->magmom[iat][i];
                }

                matmul3(rot_tmp, rot, system->rlavec);
                matmul3(rot_cart, system->lavec, rot_tmp);

                for (i = 0; i < 3; ++i) {
                    for (j = 0; j < 3; ++j) {
                        rot_cart[i][j] /= (2.0 * pi);
                    }
                }
                rotvec(mag_rot, mag_rot, rot_cart);

                // In the case of improper rotation, the factor -1 should be multiplied
                // because the inversion operation doesn't flip the spin.
                if (!is_proper(rot_cart)) {
                    for (i = 0; i < 3; ++i) {
                        mag_rot[i] = -mag_rot[i];
                    }
                }

                mag_sym1 = (std::pow(mag[0] - mag_rot[0], 2.0)
                    + std::pow(mag[1] - mag_rot[1], 2.0)
                    + std::pow(mag[2] - mag_rot[2], 2.0)) < eps6;

                mag_sym2 = (std::pow(mag[0] + mag_rot[0], 2.0)
                    + std::pow(mag[1] + mag_rot[1], 2.0)
                    + std::pow(mag[2] + mag_rot[2], 2.0)) < eps6;

                if (!mag_sym1 && !mag_sym2) {
                    isok = false;
                } else if (!mag_sym1 && mag_sym2 && !trev_sym_mag) {
                    isok = false;
                }
            }

            if (isok) {
#ifdef _OPENMP
#pragma omp critical
#endif
                CrystalSymmList.push_back(SymmetryOperation((*it_latsym).mat, tran));
            }
        }

    }
}

void Symmetry::findsym_spglib(const int nat,
                              double aa[3][3],
                              double **x, const int *types,
                              std::vector<SymmetryOperation> &symop_all,
                              const double symprec)
{
    int i, j;
    int nsym;
    double (*position)[3];
    double (*translation)[3];
    int (*rotation)[3][3];
    int spgnum;
    char symbol[11];
    double aa_tmp[3][3];
    int *types_tmp;

    memory->allocate(position, nat);
    memory->allocate(types_tmp, nat);


    for (i = 0; i < 3; ++i) {
        for (j = 0; j < 3; ++j) {
            aa_tmp[i][j] = aa[i][j];
        }
    }
    for (i = 0; i < nat; ++i) {
        types_tmp[i] = types[i];
        for (j = 0; j < 3; ++j) {
            position[i][j] = x[i][j];
        }
    }
    // First find the number of symmetry operations
    nsym = spg_get_multiplicity(aa_tmp, position, types_tmp, nat, symprec);

    if (nsym == 0) error->exit("findsym_spglib", "Error occured in spg_get_multiplicity");

    memory->allocate(translation, nsym);
    memory->allocate(rotation, nsym);

    // Store symmetry operations
    nsym = spg_get_symmetry(rotation, translation, nsym,
                            aa_tmp, position, types_tmp, nat, symprec);

    spgnum = spg_get_international(symbol, aa_tmp, position, types_tmp, nat, symprec);

    symop_all.clear();
    for (i = 0; i < nsym; ++i) symop_all.push_back(SymmetryOperation(rotation[i], translation[i]));

    std::cout << "  Space group: " << symbol << " (" << std::setw(3) << spgnum << ")" << std::endl;

    memory->deallocate(rotation);
    memory->deallocate(translation);


    for (i = 0; i < 3; ++i) {
        for (j = 0; j < 3; ++j) {
            aa_tmp[i][j] = aa[i][j];
        }
    }
    for (i = 0; i < nat; ++i) {
        types_tmp[i] = types[i];
        for (j = 0; j < 3; ++j) {
            position[i][j] = x[i][j];
        }
    }

    SymmData = spg_get_dataset(aa_tmp, position, types_tmp, nat, symprec);

    memory->deallocate(types_tmp);
    memory->deallocate(position);
}


void Symmetry::symop_in_cart(double lavec[3][3], double rlavec[3][3])
{
    int i, j;

    double sym_tmp[3][3], sym_crt[3][3];
    double tmp[3][3];

    for (int isym = 0; isym < nsym; ++isym) {

        for (i = 0; i < 3; ++i) {
            for (j = 0; j < 3; ++j) {
                sym_tmp[i][j] = static_cast<double>(symrel_int[isym][i][j]);
            }
        }

        matmul3(tmp, sym_tmp, rlavec);
        matmul3(sym_crt, lavec, tmp);

        for (i = 0; i < 3; ++i) {
            for (j = 0; j < 3; ++j) {
                symrel[isym][i][j] = sym_crt[i][j] / (2.0 * pi);
            }
        }
    }

#ifdef _DEBUG

    std::cout << "Symmetry Operations in Cartesian Coordinate" << std::endl;
    for (int isym = 0; isym < nsym; ++isym) {
        for (i = 0; i < 3; ++i) {
            for (j = 0; j < 3; ++j) {
                std::cout << std::setw(8) << symrel[isym][i][j];    
            }
        }
        std::cout << std::endl;
    }
#endif
}

void Symmetry::pure_translations()
{
    int i;

    ntran = 0;
    for (i = 0; i < nsym; ++i) {
        if (is_translation(symrel_int[i])) ++ntran;
    }

    // nat_prim = system->nat / ntran;

    if (ntran > 1) {
        std::cout << "  Given system is not a primitive cell." << std::endl;
        std::cout << "  There are " << std::setw(5)
            << ntran << " translation operations." << std::endl;
    } else {
        std::cout << "  Given system is a primitive cell." << std::endl;
    }

    if (system->nat % ntran) {
        error->exit("pure_translations",
                    "nat != nat_prim * ntran. Something is wrong in the structure.");
    }

    if (symnum_tran) {
        deallocate(symnum_tran);
    }
    allocate(symnum_tran, ntran);

    int isym = 0;

    for (i = 0; i < nsym; ++i) {
        if (is_translation(symrel_int[i])) symnum_tran[isym++] = i;
    }
}

void Symmetry::genmaps(int nat,
                       double **x,
                       int **map_sym,
                       int **map_p2s,
                       Maps *map_s2p)
{
    int isym, iat, jat;
    int i, j;
    int itype;
    int ii, jj;
    double xnew[3];
    double tmp[3], diff;
    double rot_double[3][3];

    for (iat = 0; iat < nat; ++iat) {
        for (isym = 0; isym < nsym; ++isym) {
            map_sym[iat][isym] = -1;
        }
    }

#ifdef _OPENMP
#pragma omp parallel for private(i, j, rot_double, itype, ii, iat, xnew, jj, jat, tmp, diff, isym)
#endif
    for (isym = 0; isym < nsym; ++isym) {

        for (i = 0; i < 3; ++i) {
            for (j = 0; j < 3; ++j) {
                rot_double[i][j] = static_cast<double>(symrel_int[isym][i][j]);
            }
        }

        for (itype = 0; itype < system->nclassatom; ++itype) {

            for (ii = 0; ii < system->atomlist_class[itype].size(); ++ii) {

                iat = system->atomlist_class[itype][ii];

                rotvec(xnew, x[iat], rot_double);

                for (i = 0; i < 3; ++i) xnew[i] += tnons[isym][i];

                for (jj = 0; jj < system->atomlist_class[itype].size(); ++jj) {

                    jat = system->atomlist_class[itype][jj];

                    for (i = 0; i < 3; ++i) {
                        tmp[i] = std::fmod(std::abs(x[jat][i] - xnew[i]), 1.0);
                        tmp[i] = std::min<double>(tmp[i], 1.0 - tmp[i]);
                    }
                    diff = tmp[0] * tmp[0] + tmp[1] * tmp[1] + tmp[2] * tmp[2];
                    if (diff < tolerance * tolerance) {
                        map_sym[iat][isym] = jat;
                        break;
                    }
                }
                if (map_sym[iat][isym] == -1) {
                    error->exit("genmaps",
                                "cannot find symmetry for operation # ",
                                isym + 1);
                }
            }
        }
    }

    double shift[3];
    double pos[3], pos_std[3];
#ifdef _DEBUG
    std::cout << "Origin shift = ";
    for (i = 0; i < 3; ++i) {
        shift[i] = SymmData->origin_shift[i];
        std::cout << shift[i] << " ";
        if (std::abs(shift[i] - 1.0) < eps6) shift[i] -= 1.0;
    }
    std::cout << std::endl;

    double transform_p2s[3][3];
    double inv_lavec_prim[3][3];
    invmat3(inv_lavec_prim, lavec_prim);
    matmul3(transform_p2s, inv_lavec_prim, system->lavec);

    std::cout << "Transformation matrix of spglib:" << std::endl;
    for (i = 0; i < 3; ++i) {
        for (j = 0; j < 3; ++j) {
            std::cout << std::setw(15) << SymmData->transformation_matrix[i][j];
        }
        std::cout << std::endl;
    }
    std::cout << std::endl;

    double inv_transformation_matrix[3][3];
    double lavec_tmp[3][3];
    invmat3(inv_transformation_matrix, SymmData->transformation_matrix);
    matmul3(lavec_tmp, inv_transformation_matrix, system->lavec);
    std::cout << "Lavec tmp (should be standardized cell):" << std::endl;
    for (i = 0; i < 3; ++i) {
        for (j = 0; j < 3; ++j) {
            std::cout << std::setw(15) << lavec_tmp[i][j];
        }
        std::cout << std::endl;
    }
    std::cout << std::endl;

    double transform_s2std[3][3];
    double lavec_std[3][3], inv_lavec_std[3][3];

    double transform_p2std[3][3];
    for (i = 0; i < 3; ++i) {
        for (j = 0; j < 3; ++j) {
            lavec_std[i][j] = SymmData->std_lattice[i][j];
        }
    }
    invmat3(inv_lavec_std, lavec_std);
    matmul3(transform_s2std, inv_lavec_std, system->lavec);

    std::cout << "  Standardized cell:" << std::endl;
    std::cout << std::setw(16) << lavec_std[0][0];
    std::cout << std::setw(15) << lavec_std[1][0];
    std::cout << std::setw(15) << lavec_std[2][0];
    std::cout << " : a1 primitive" << std::endl;
    std::cout << std::setw(16) << lavec_std[0][1];
    std::cout << std::setw(15) << lavec_std[1][1];
    std::cout << std::setw(15) << lavec_std[2][1];
    std::cout << " : a2 primitive" << std::endl;
    std::cout << std::setw(16) << lavec_std[0][2];
    std::cout << std::setw(15) << lavec_std[1][2];
    std::cout << std::setw(15) << lavec_std[2][2];
    std::cout << " : a3 primitive" << std::endl;

    std::cout << "Transformation matrix of myself:" << std::endl;
    for (i = 0; i < 3; ++i) {
        for (j = 0; j < 3; ++j) {
            std::cout << std::setw(15) << transform_s2std[i][j];
        }
        std::cout << std::endl;
    }
    std::cout << std::endl;

    double lavec_super[3][3];
    matmul3(lavec_super, lavec_std, SymmData->transformation_matrix);

    std::cout << "  New supercell:" << std::endl;
    std::cout << std::setw(16) << lavec_super[0][0];
    std::cout << std::setw(15) << lavec_super[1][0];
    std::cout << std::setw(15) << lavec_super[2][0];
    std::cout << " : a1 primitive" << std::endl;
    std::cout << std::setw(16) << lavec_super[0][1];
    std::cout << std::setw(15) << lavec_super[1][1];
    std::cout << std::setw(15) << lavec_super[2][1];
    std::cout << " : a2 primitive" << std::endl;
    std::cout << std::setw(16) << lavec_super[0][2];
    std::cout << std::setw(15) << lavec_super[1][2];
    std::cout << std::setw(15) << lavec_super[2][2];
    std::cout << " : a3 primitive" << std::endl;

    double inv_lavec_super[3][3];
    double transform_s2s[3][3];

    invmat3(inv_lavec_super, lavec_super);
    matmul3(transform_s2s, inv_lavec_super, system->lavec);
    std::cout << "Transformation matrix from super to super cell:" << std::endl;
    for (i = 0; i < 3; ++i) {
        for (j = 0; j < 3; ++j) {
            std::cout << std::setw(15) << transform_s2s[i][j];
        }
        std::cout << std::endl;
    }

    std::cout << "Transformation matrix from primitive to super cell:" << std::endl;
    for (i = 0; i < 3; ++i) {
        for (j = 0; j < 3; ++j) {
            std::cout << std::setw(15) << transform_p2s[i][j];
        }
        std::cout << std::endl;
    }


    matmul3(transform_p2std, inv_lavec_prim, lavec_std);
    rotvec(shift, shift, transform_p2std);
    std::cout << "Transformation matrix from primitive cell to standardized cell:" << std::endl;
    for (i = 0; i < 3; ++i) {
        for (j = 0; j < 3; ++j) {
            std::cout << std::setw(15) << transform_p2std[i][j];
        }
        std::cout << std::endl;
    }
    std::cout << "Origin shift (in fractional coordinate of the primitive lattice) = ";
    for (i = 0; i < 3; ++i) std::cout << shift[i] << " ";
    std::cout << std::endl;


    for (iat = 0; iat < nat; ++iat) {
        rotvec(pos_std, x[iat], transform_p2s);
        std::cout << std::setw(4) << iat + 1;
        for (i = 0; i < 3; ++i) std::cout << std::setw(15) << pos_std[i] + shift[i];
        std::cout << std::endl;
    }


    // Find the atoms in the primitive lattice

    double xdiff[3];
    double res;

    for (iat = 0; iat < nat_prim; ++iat) {
        int loc = -1;

        for (jat = 0; jat < nat; ++jat) {
            rotvec(pos_std, x[jat], transform_p2s);
            for (i = 0; i < 3; ++i) xdiff[i] = pos_std[i] + shift[i] - xcoord_prim[iat][i];
            res = std::sqrt(xdiff[0] * xdiff[0] + xdiff[1] * xdiff[1] + xdiff[2] * xdiff[2]);
            if (res < tolerance) {
                loc = jat;
                break;
            }
        }
        if (loc == -1) {
            error->warn("genmaps",
                        "Could not identify the atoms in the primitive cell");
        }
        std::cout << " iat = " << std::setw(4) << iat + 1;
        std::cout << " iat_super = " << std::setw(4) << loc + 1 << std::endl;
    }
#endif
    bool *is_checked;
    allocate(is_checked, nat);

    for (i = 0; i < nat; ++i) is_checked[i] = false;

    jat = 0;
    int atomnum_translated;
    for (iat = 0; iat < nat; ++iat) {

        if (is_checked[iat]) continue;
        for (i = 0; i < ntran; ++i) {
            atomnum_translated = map_sym[iat][symnum_tran[i]];
            map_p2s[jat][i] = atomnum_translated;
            is_checked[atomnum_translated] = true;
        }
        ++jat;
    }

    deallocate(is_checked);

    for (iat = 0; iat < nat_prim; ++iat) {
        for (i = 0; i < ntran; ++i) {
            atomnum_translated = map_p2s[iat][i];
            map_s2p[atomnum_translated].atom_num = iat;
            map_s2p[atomnum_translated].tran_num = i;
        }
    }
}

bool Symmetry::is_translation(int **rot)
{
    bool ret;

    ret =
        rot[0][0] == 1 && rot[0][1] == 0 && rot[0][2] == 0 &&
        rot[1][0] == 0 && rot[1][1] == 1 && rot[1][2] == 0 &&
        rot[2][0] == 0 && rot[2][1] == 0 && rot[2][2] == 1;

    return ret;
}

void Symmetry::symop_availability_check(double ***rot,
                                        bool *flag,
                                        const int n,
                                        int &nsym_fc)
{
    int i, j, k;
    int nfinite;

    nsym_fc = 0;

    for (i = 0; i < nsym; ++i) {

        nfinite = 0;
        for (j = 0; j < 3; ++j) {
            for (k = 0; k < 3; ++k) {
                if (std::abs(rot[i][j][k]) > 1.0e-5) ++nfinite;
            }
        }

        if (nfinite == 3) {
            ++nsym_fc;
            flag[i] = true;
        } else {
            flag[i] = false;
        }
    }
}

void Symmetry::print_symmetrized_coordinate(double **x)
{
    int i, j, k, l;
    int isym = 0;
    int nat = system->nat;
    int m11, m12, m13, m21, m22, m23, m31, m32, m33;
    int det;
    double tran[3];
    double **x_symm, **x_avg;
    double rot[3][3];
    double wsi[3], usi[3], vsi[3], tmp[3];

    allocate(x_symm, nat, 3);
    allocate(x_avg, nat, 3);

    for (i = 0; i < nat; ++i) {
        for (j = 0; j < 3; ++j) {
            x_avg[i][j] = 0.0;
        }
    }

<<<<<<< HEAD
    for (auto it = SymmList.begin(); it != SymmList.end(); ++it) {
=======
    for (std::vector<SymmetryOperation>::iterator it = SymmList.begin();
         it != SymmList.end(); ++it) {
>>>>>>> 2660df41

        ++isym;
        std::cout << "Symmetry No. : " << std::setw(5) << isym << std::endl;

        m11 = (*it).rot[0][0];
        m12 = (*it).rot[0][1];
        m13 = (*it).rot[0][2];
        m21 = (*it).rot[1][0];
        m22 = (*it).rot[1][1];
        m23 = (*it).rot[1][2];
        m31 = (*it).rot[2][0];
        m32 = (*it).rot[2][1];
        m33 = (*it).rot[2][2];

        for (i = 0; i < 3; ++i) tran[i] = (*it).tran[i];

        det = m11 * (m22 * m33 - m32 * m23)
            - m21 * (m12 * m33 - m32 * m13)
            + m31 * (m12 * m23 - m22 * m13);

        rot[0][0] = static_cast<double>((m22 * m33 - m23 * m32) * det);
        rot[0][1] = static_cast<double>((m23 * m31 - m21 * m33) * det);
        rot[0][2] = static_cast<double>((m21 * m32 - m22 * m31) * det);
        rot[1][0] = static_cast<double>((m32 * m13 - m33 * m12) * det);
        rot[1][1] = static_cast<double>((m33 * m11 - m31 * m13) * det);
        rot[1][2] = static_cast<double>((m31 * m12 - m32 * m11) * det);
        rot[2][0] = static_cast<double>((m12 * m23 - m13 * m22) * det);
        rot[2][1] = static_cast<double>((m13 * m21 - m11 * m23) * det);
        rot[2][2] = static_cast<double>((m11 * m22 - m12 * m21) * det);

        for (i = 0; i < nat; ++i) {
            for (j = 0; j < 3; ++j) {
                wsi[j] = x[i][j] - tran[j];
            }

            rotvec(usi, wsi, rot);

            l = -1;

            for (j = 0; j < nat; ++j) {
                for (k = 0; k < 3; ++k) {
                    vsi[k] = x[j][k];
                    tmp[k] = std::fmod(std::abs(usi[k] - vsi[k]), 1.0);
                    tmp[k] = std::min<double>(tmp[k], 1.0 - tmp[k]);
                }

                double diff = tmp[0] * tmp[0] + tmp[1] * tmp[1] + tmp[2] * tmp[2];

                if (diff < tolerance * tolerance) {
                    l = j;
                    break;
                }
            }
            if (l == -1)
                error->exit("print_symmetrized_coordinate",
                            "This cannot happen.");

            for (j = 0; j < 3; ++j) {
                x_symm[l][j] = usi[j];
            }

        }

        for (i = 0; i < nat; ++i) {
            for (j = 0; j < 3; ++j) {
                std::cout << std::setw(20) << std::scientific << x_symm[i][j];
            }
            std::cout << " ( ";
            for (j = 0; j < 3; ++j) {
                std::cout << std::setw(20) << std::scientific << x_symm[i][j] - x[i][j];
            }
            std::cout << " )" << std::endl;

            for (j = 0; j < 3; ++j) {
                x_avg[i][j] += x_symm[i][j];
            }
        }

    }

    for (i = 0; i < nat; ++i) {
        for (j = 0; j < 3; ++j) {
            x_avg[i][j] /= static_cast<double>(SymmList.size());
        }
    }

    std::cout << "Symmetry Averaged Coordinate" << std::endl;
    for (i = 0; i < nat; ++i) {
        for (j = 0; j < 3; ++j) {
            std::cout << std::setw(20) << std::scientific
                << std::setprecision(9) << x_avg[i][j];
        }
        std::cout << std::endl;
    }
    std::cout << std::endl;

    std::cout.setf(std::ios::floatfield);

    deallocate(x_symm);
    deallocate(x_avg);
}

bool Symmetry::is_proper(double rot[3][3])
{
    double det;
    bool ret;

    det = rot[0][0] * (rot[1][1] * rot[2][2] - rot[2][1] * rot[1][2])
        - rot[1][0] * (rot[0][1] * rot[2][2] - rot[2][1] * rot[0][2])
        + rot[2][0] * (rot[0][1] * rot[1][2] - rot[1][1] * rot[0][2]);

    if (std::abs(det - 1.0) < eps12) {
        ret = true;
    } else if (std::abs(det + 1.0) < eps12) {
        ret = false;
    } else {
        error->exit("is_proper", "This cannot happen.");
    }

    return ret;
<<<<<<< HEAD
=======
}

void Symmetry::set_primitive_lattice(const double aa[3][3],
                                     const int nat,
                                     int *kd,
                                     double **x,
                                     double aa_prim[3][3],
                                     unsigned int &nat_prim,
                                     int *kd_prim,
                                     double **x_prim,
                                     const double symprec)
{
    int i, j;
    int *types_tmp;
    double (*position)[3];

    for (i = 0; i < 3; ++i) {
        for (j = 0; j < 3; ++j) {
            aa_prim[i][j] = aa[i][j];
        }
    }

    memory->allocate(position, nat);
    memory->allocate(types_tmp, nat);

    for (i = 0; i < nat; ++i) {
        for (j = 0; j < 3; ++j) {
            position[i][j] = x[i][j];
        }
        types_tmp[i] = kd[i];
    }

    //    nat_prim = spg_find_primitive(aa_prim, position, types_tmp, nat, symprec);
    nat_prim = spg_standardize_cell(aa_prim,
                                    position,
                                    types_tmp,
                                    nat, 1, 0,
                                    symprec);

    for (i = 0; i < nat_prim; ++i) {
        for (j = 0; j < 3; ++j) {
            x_prim[i][j] = position[i][j];
        }
        kd_prim[i] = types_tmp[i];
    }

    memory->deallocate(position);
    memory->deallocate(types_tmp);
>>>>>>> 2660df41
}<|MERGE_RESOLUTION|>--- conflicted
+++ resolved
@@ -34,21 +34,7 @@
 
 Symmetry::~Symmetry()
 {
-<<<<<<< HEAD
     deallocate_variables();
-=======
-    spg_free_dataset(SymmData);
-    memory->deallocate(symrel);
-    memory->deallocate(symrel_int);
-    memory->deallocate(tnons);
-    memory->deallocate(map_sym);
-    memory->deallocate(map_p2s);
-    memory->deallocate(map_s2p);
-    memory->deallocate(symnum_tran);
-    memory->deallocate(sym_available);
-    memory->deallocate(xcoord_prim);
-    memory->deallocate(kd_prim);
->>>>>>> 2660df41
 }
 
 void Symmetry::init()
@@ -75,11 +61,7 @@
     allocate(symrel_int, nsym, 3, 3);
 
     int isym = 0;
-<<<<<<< HEAD
-    for (auto iter = SymmList.begin(); iter != SymmList.end(); ++iter) {
-=======
     for (auto it = SymmList.begin(); it != SymmList.end(); ++it) {
->>>>>>> 2660df41
         for (i = 0; i < 3; ++i) {
             for (j = 0; j < 3; ++j) {
                 symrel_int[isym][i][j] = (*it).rot[i][j];
@@ -129,22 +111,6 @@
                           tolerance);
     pure_translations();
 
-<<<<<<< HEAD
-    if (map_sym) {
-        deallocate(map_sym);
-    }
-    allocate(map_sym, nat, nsym);
-
-    if (map_p2s) {
-        deallocate(map_p2s);
-    }
-    allocate(map_p2s, natmin, ntran);
-
-    if (map_s2p) {
-        deallocate(map_s2p);
-    }
-    allocate(map_s2p, nat);
-=======
     std::cout.setf(std::ios::scientific);
     std::cout << "  Primitive cell contains " << nat_prim << " atoms" << std::endl;
     std::cout << std::endl;
@@ -174,11 +140,20 @@
     std::cout << std::endl << std::endl;
     std::cout.unsetf(std::ios::scientific);
 
-
-    memory->allocate(map_sym, nat, nsym);
-    memory->allocate(map_p2s, nat_prim, ntran);
-    memory->allocate(map_s2p, nat);
->>>>>>> 2660df41
+    if (map_sym) {
+        deallocate(map_sym);
+    }
+    allocate(map_sym, nat, nsym);
+
+    if (map_p2s) {
+        deallocate(map_p2s);
+    }
+    allocate(map_p2s, natmin, ntran);
+
+    if (map_s2p) {
+        deallocate(map_s2p);
+    }
+    allocate(map_s2p, nat);
 
     genmaps(nat, system->xcoord, map_sym, map_p2s, map_s2p);
 
@@ -280,12 +255,7 @@
         std::sort(SymmList.begin() + 1, SymmList.end());
         nsym = SymmList.size();
 
-<<<<<<< HEAD
         if (printsymmetry) {
-=======
-
-        if (is_printsymmetry) {
->>>>>>> 2660df41
             std::ofstream ofs_sym;
             std::cout << "  PRINTSYM = 1: Symmetry information will be stored in SYMM_INFO file."
                 << std::endl << std::endl;
@@ -548,12 +518,7 @@
     CrystalSymmList.push_back(SymmetryOperation(rot_int, tran));
 
 
-<<<<<<< HEAD
     for (auto it_latsym = LatticeSymmList.begin(); it_latsym != LatticeSymmList.end(); ++it_latsym) {
-=======
-    for (auto it_latsym = LatticeSymmList.begin();
-         it_latsym != LatticeSymmList.end(); ++it_latsym) {
->>>>>>> 2660df41
 
         iat = atomclass[0][0];
 
@@ -671,8 +636,8 @@
             }
         }
 
-    }
-}
+            }
+        }
 
 void Symmetry::findsym_spglib(const int nat,
                               double aa[3][3],
@@ -697,8 +662,8 @@
     for (i = 0; i < 3; ++i) {
         for (j = 0; j < 3; ++j) {
             aa_tmp[i][j] = aa[i][j];
-        }
-    }
+    }
+}
     for (i = 0; i < nat; ++i) {
         types_tmp[i] = types[i];
         for (j = 0; j < 3; ++j) {
@@ -1135,12 +1100,7 @@
         }
     }
 
-<<<<<<< HEAD
     for (auto it = SymmList.begin(); it != SymmList.end(); ++it) {
-=======
-    for (std::vector<SymmetryOperation>::iterator it = SymmList.begin();
-         it != SymmList.end(); ++it) {
->>>>>>> 2660df41
 
         ++isym;
         std::cout << "Symmetry No. : " << std::setw(5) << isym << std::endl;
@@ -1261,8 +1221,6 @@
     }
 
     return ret;
-<<<<<<< HEAD
-=======
 }
 
 void Symmetry::set_primitive_lattice(const double aa[3][3],
@@ -1311,5 +1269,4 @@
 
     memory->deallocate(position);
     memory->deallocate(types_tmp);
->>>>>>> 2660df41
 }