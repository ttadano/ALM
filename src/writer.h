--- conflicted
+++ resolved
@@ -72,16 +72,10 @@
         void write_displacement_pattern(ALM*);
 
     private:
-<<<<<<< HEAD
         void write_force_constants(ALM*);
         void write_misc_xml(ALM*);
         void write_hessian(ALM*);
-=======
-        void write_force_constants(ALMCore *);
-        void write_misc_xml(ALMCore *);
-        void write_hessian(ALMCore *);
         void write_in_QEformat(ALMCore *);
->>>>>>> 2660df41
 
         std::string double2string(const double, const int nprec = 15);
     };
