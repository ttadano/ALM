.SUFFIXES: .h .cpp
#-----------------------------------------------
# Makefile for the program 'ALM'.
# Please modify the variables properly.
# We recommend to use Intel c++ compiler.
#-----------------------------------------------

# Use gcc >= 4.8 to use OpenMP 
# OpenMP-enabled gcc can be installed via homebrew
CXX = g++-7
CXXFLAGS = -O2 -fopenmp 
INCLUDE = -I../include -I$(HOME)/src/spglib/include

CXXL = ${CXX}
LDFLAGS = -lgomp -L$(HOME)/src/spglib/lib -lsymspg

LAPACK = -llapack
LIBS = ${LAPACK}

#-----------------------------------------------
# General rules 
#-----------------------------------------------

.cpp.o:
	${CXX} ${CXXFLAGS} ${INCLUDE} -c $<

PROG = alm

<<<<<<< HEAD
CXXSRC= alm.cpp alm_core.cpp alm_cui.cpp constraint.cpp error.cpp fcs.cpp files.cpp \
	fitting.cpp input_parser.cpp input_setter.cpp interaction.cpp main.cpp \
=======
CXXSRC= alm_core.cpp alm_cui.cpp input_parser.cpp input_setter.cpp constraint.cpp error.cpp fcs.cpp files.cpp \
	fitting.cpp interaction.cpp main.cpp memory.cpp \
>>>>>>> 2660df41
	patterndisp.cpp symmetry.cpp system.cpp timer.cpp writer.cpp 

OBJS= ${CXXSRC:.cpp=.o}

default: alm

all: ${PROG}

alm: ${OBJS}
	${CXXL} ${LDFLAGS} -o $@ ${OBJS} ${LIBS}

clean:
	rm -f ${OBJS}

.PHONY: clean

depend:
	gcc -MM *.cpp > .depend

-include .depend<|MERGE_RESOLUTION|>--- conflicted
+++ resolved
@@ -26,13 +26,8 @@
 
 PROG = alm
 
-<<<<<<< HEAD
-CXXSRC= alm.cpp alm_core.cpp alm_cui.cpp constraint.cpp error.cpp fcs.cpp files.cpp \
-	fitting.cpp input_parser.cpp input_setter.cpp interaction.cpp main.cpp \
-=======
 CXXSRC= alm_core.cpp alm_cui.cpp input_parser.cpp input_setter.cpp constraint.cpp error.cpp fcs.cpp files.cpp \
 	fitting.cpp interaction.cpp main.cpp memory.cpp \
->>>>>>> 2660df41
 	patterndisp.cpp symmetry.cpp system.cpp timer.cpp writer.cpp 
 
 OBJS= ${CXXSRC:.cpp=.o}
