--- conflicted
+++ resolved
@@ -29,10 +29,7 @@
 
 Constraint::Constraint(ALMCore *alm) : Pointers(alm)
 {
-<<<<<<< HEAD
     set_default_variables();
-=======
->>>>>>> 2660df41
 }
 
 Constraint::~Constraint()
@@ -778,11 +775,7 @@
 
         list_found.clear();
 
-<<<<<<< HEAD
         for (auto p = fcs->fc_table[order].cbegin(); p != fcs->fc_table[order].cend(); ++p) {
-=======
-        for (auto p = fcs->fc_set[order].begin(); p != fcs->fc_set[order].end(); ++p) {
->>>>>>> 2660df41
             for (i = 0; i < order + 2; ++i) {
                 ind[i] = (*p).elems[i];
             }
@@ -955,12 +948,7 @@
                         // Merge vectors
 #pragma omp critical
                         {
-<<<<<<< HEAD
                             for (auto it = const_omp.begin(); it != const_omp.end(); ++it) {
-=======
-                            for (std::vector<std::vector<int>>::iterator it = const_omp.begin();
-                                 it != const_omp.end(); ++it) {
->>>>>>> 2660df41
                                 const_mat.push_back(*it);
                             }
                         }
@@ -989,12 +977,7 @@
         // Copy to constraint class 
 
         const_translation[order].clear();
-<<<<<<< HEAD
         for (auto it = const_mat.rbegin(); it != const_mat.rend(); ++it) {
-=======
-        for (std::vector<std::vector<int>>::reverse_iterator it = const_mat.rbegin();
-             it != const_mat.rend(); ++it) {
->>>>>>> 2660df41
             for (i = 0; i < (*it).size(); ++i) {
                 arr_constraint[i] = static_cast<double>((*it)[i]);
             }
