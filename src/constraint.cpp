--- conflicted
+++ resolved
@@ -607,8 +607,8 @@
     deallocate(fix_forceconstant);
     deallocate(file_forceconstant);
 }
-
 void Constraint::generate_symmetry_constraint_in_cartesian(std::vector<ConstraintClass> *const_out)
+
 {
     // Create constraint matrices arising from the crystal symmetry.
 
@@ -764,38 +764,11 @@
         const_omp.clear();
         const_now_omp.resize(nparams);
 
-<<<<<<< HEAD
-                        it_fcset = fc_set.find(FcProperty(order + 2, 1.0, ind, 1));
-                        if (it_fcset != fc_set.end()) {
-                            c_tmp = fcs->coef_sym(order + 2, isym, xyz_index, xyzcomponent[ixyz]);
-                            const_omp_now[(*it_fcset).mother] += (*it_fcset).coef * c_tmp;
-#ifdef _DEBUG
-                            std::cout << " atom_index_orig = ";
-                            for (i = 0; i < order + 2; ++i) {
-                                std::cout << std::setw(5) << atm_index[i] + 1;
-                            }
-                            std::cout << " ; isym = " << std::setw(5) << isym + 1;
-                            std::cout << " ; atom_index_sym = ";
-                            for (i = 0; i < order + 2; ++i) {
-                                std::cout << std::setw(5) << atm_index_symm[i] + 1;
-                            }
-                            std::cout << " ; xyz = ";
-                            for (i = 0; i < order + 2; ++i) {
-                                std::cout << std::setw(5) << xyz_index[i] + 1;
-                            }
-                            std::cout << " ; mother1 = " << std::setw(5) << (list_tmp).mother + 1;
-                            std::cout << " mother2 = " << std::setw(5) << (*it_fcset).mother + 1;
-                            std::cout << " ; coef = " << std::setw(20) << std::setprecision(15) << c_tmp << std::endl;
-#endif
-                        }
-                    }
-=======
 #ifdef _OPENMP
 #pragma omp for private(i, isym, ixyz), schedule(static)
 #endif
         for (int ii = 0; ii < nfcs; ++ii) {
             FcProperty list_tmp = fc_table[ii];
->>>>>>> 377101b6
 
             for (i = 0; i < order + 2; ++i) {
                 atm_index[i] = list_tmp.elems[i] / 3;
@@ -1729,18 +1702,12 @@
 
 bool Constraint::is_allzero(const std::vector<int> vec, int &loc)
 {
-<<<<<<< HEAD
-    int n = vec.size();
-    for (int i = 0; i < n; ++i) {
-        if (std::abs(vec[i]) > eps15) return false;
-=======
     loc = -1;
     for (int i = 0; i < vec.size(); ++i) {
         if (std::abs(vec[i]) > 0) {
             loc = i;
             return false;
         }
->>>>>>> 377101b6
     }
     return true;
 }
