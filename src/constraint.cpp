--- conflicted
+++ resolved
@@ -95,10 +95,7 @@
                        const Fcs *fcs,
                        const Cluster *cluster,
                        const Symmetry *symmetry,
-<<<<<<< HEAD
-=======
                        const int linear_model,
->>>>>>> 481e2df1
                        const int verbosity,
                        Timer *timer)
 {
@@ -113,8 +110,6 @@
     constraint_mode = constraint_mode % 10;
     const auto maxorder = cluster->get_maxorder();
 
-<<<<<<< HEAD
-=======
     if (linear_model == 2) {
         if (constraint_mode > 1) {
             warn("Constraint::setup", "Sorry, only ICONST = 11 is supported \n"
@@ -124,7 +119,6 @@
         constraint_algebraic = 1;
     }
 
->>>>>>> 481e2df1
     switch (constraint_mode) {
     case 0: // do nothing
         impose_inv_T = false;
