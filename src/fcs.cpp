/*
 fcs.cpp

 Copyright (c) 2014, 2015, 2016 Terumasa Tadano

 This file is distributed under the terms of the MIT license.
 Please see the file 'LICENCE.txt' in the root directory
 or http://opensource.org/licenses/mit-license.php for information.
*/

#include "fcs.h"
#include "constants.h"
#include "constraint.h"
#include "error.h"
#include "interaction.h"
#include "mathfunctions.h"
#include "memory.h"
#include "rref.h"
#include "symmetry.h"
#include "system.h"
#include "timer.h"
#include <iostream>
#include <iomanip>
#include <string>
#include <cmath>
#include "../external/combination.hpp"
#include <boost/lexical_cast.hpp>
#include <unordered_set>
#include <boost/algorithm/string/case_conv.hpp>

using namespace ALM_NS;

Fcs::Fcs()
{
    set_default_variables();
};

Fcs::~Fcs()
{
    deallocate_variables();
};

void Fcs::init(const Interaction *interaction,
               const Symmetry *symmetry,
               const unsigned int number_of_atoms,
               const int verbosity,
               Timer *timer)
{
    int i;
    int maxorder = interaction->get_maxorder();

    timer->start_clock("fcs");

    if (verbosity > 0) {
        std::cout << " FORCE CONSTANT" << std::endl;
        std::cout << " ==============" << std::endl << std::endl;
    }

    if (fc_table) {
        deallocate(fc_table);
    }
    allocate(fc_table, maxorder);

    if (nequiv) {
        deallocate(nequiv);
    }
    allocate(nequiv, maxorder);

    if (fc_zeros) {
        deallocate(fc_zeros);
    }
    allocate(fc_zeros, maxorder);

    // Generate force constants using the information of interacting atom pairs
    for (i = 0; i < maxorder; ++i) {
        generate_force_constant_table(i,
                                      number_of_atoms,
                                      interaction->get_cluster_list(i),
                                      symmetry,
                                      "Cartesian",
                                      fc_table[i],
                                      nequiv[i],
                                      fc_zeros[i],
                                      store_zeros);
    }

    if (verbosity > 0) {
        std::cout << std::endl;
        for (i = 0; i < maxorder; ++i) {
            std::cout << "  Number of " << std::setw(9)
                      << interaction->get_ordername(i)
                      << " FCs : " << nequiv[i].size();
            std::cout << std::endl;
        }
        std::cout << std::endl;


        timer->print_elapsed();
        std::cout << " -------------------------------------------------------------------" << std::endl;
        std::cout << std::endl;
    }

    timer->stop_clock("fcs");
}

void Fcs::set_default_variables()
{
    nequiv = nullptr;
    fc_table = nullptr;
    fc_zeros = nullptr;
    store_zeros = true;
}

void Fcs::deallocate_variables()
{
    if (nequiv) {
        deallocate(nequiv);
    }
    if (fc_table) {
        deallocate(fc_table);
    }
    if (fc_zeros) {
        deallocate(fc_zeros);
    }
}


void Fcs::generate_force_constant_table(const int order,
                                        const unsigned int nat,
                                        const std::set<IntList> &pairs,
                                        const Symmetry *symm_in,
                                        const std::string basis,
                                        std::vector<FcProperty> &fc_vec,
                                        std::vector<int> &ndup,
                                        std::vector<FcProperty> &fc_zeros,
                                        const bool store_zeros) const
{
    int i, j;
    int i1, i2;
    int i_prim;
    int *atmn, *atmn_mapped;
    int *ind, *ind_mapped;
    int *ind_tmp, *ind_mapped_tmp;
    int nxyz;
    unsigned int isym;

    double c_tmp;

    int **xyzcomponent;

    int nsym = symm_in->get_SymmData().size();
    bool is_zero;
    bool *is_searched;
    int **map_sym;
    double ***rotation;
    bool use_compatible = true;

    if (order < 0) return;

    allocate(rotation, nsym, 3, 3);
    allocate(map_sym, nat, nsym);
    int nsym_in_use = 0;

    get_available_symmop(nat,
                         symm_in,
                         basis,
                         nsym_in_use,
                         map_sym,
                         rotation,
                         use_compatible);

    allocate(atmn, order + 2);
    allocate(atmn_mapped, order + 2);
    allocate(ind, order + 2);
    allocate(ind_mapped, order + 2);
    allocate(ind_tmp, order);
    allocate(ind_mapped_tmp, order + 2);
    allocate(is_searched, 3 * nat);

    fc_vec.clear();
    ndup.clear();
    fc_zeros.clear();
    int nmother = 0;

    nxyz = static_cast<int>(std::pow(3.0, order + 2));

    allocate(xyzcomponent, nxyz, order + 2);
    get_xyzcomponent(order + 2, xyzcomponent);

    std::unordered_set<IntList> list_found;

    for (const auto &pair : pairs) {

        for (i = 0; i < order + 2; ++i) atmn[i] = pair.iarray[i];

        for (i1 = 0; i1 < nxyz; ++i1) {
            for (i = 0; i < order + 2; ++i) ind[i] = 3 * atmn[i] + xyzcomponent[i1][i];

            if (!is_ascending(order + 2, ind)) continue;

            i_prim = get_minimum_index_in_primitive(order + 2, ind, nat,
                                                    symm_in->get_nat_prim(),
                                                    symm_in->get_map_p2s());
            std::swap(ind[0], ind[i_prim]);
            sort_tail(order + 2, ind);

            is_zero = false;

            if (list_found.find(IntList(order + 2, ind)) != list_found.end()) continue; // Already exits!

            // Search symmetrically-dependent parameter set

            int ndeps = 0;

            for (isym = 0; isym < nsym_in_use; ++isym) {

                for (i = 0; i < order + 2; ++i) atmn_mapped[i] = map_sym[atmn[i]][isym];

                if (!is_inprim(order + 2,
                               atmn_mapped,
                               symm_in->get_nat_prim(),
                               symm_in->get_map_p2s()))
                    continue;

                for (i2 = 0; i2 < nxyz; ++i2) {

                    c_tmp = coef_sym(order + 2,
                                     rotation[isym],
                                     xyzcomponent[i1],
                                     xyzcomponent[i2]);

                    if (std::abs(c_tmp) > eps12) {
                        for (i = 0; i < order + 2; ++i)
                            ind_mapped[i] = 3 * atmn_mapped[i] + xyzcomponent[i2][i];

                        i_prim = get_minimum_index_in_primitive(order + 2,
                                                                ind_mapped,
                                                                nat,
                                                                symm_in->get_nat_prim(),
                                                                symm_in->get_map_p2s());
                        std::swap(ind_mapped[0], ind_mapped[i_prim]);
                        sort_tail(order + 2, ind_mapped);

                        if (!is_zero) {
                            bool zeroflag = true;
                            for (i = 0; i < order + 2; ++i) {
                                zeroflag = zeroflag & (ind[i] == ind_mapped[i]);
                            }
                            zeroflag = zeroflag & (std::abs(c_tmp + 1.0) < eps8);
                            is_zero = zeroflag;
                        }

                        // Add to found list (set) and fcset (vector) if the created is new one.

                        if (list_found.find(IntList(order + 2, ind_mapped)) == list_found.end()) {
                            list_found.insert(IntList(order + 2, ind_mapped));

                            fc_vec.emplace_back(FcProperty(order + 2,
                                                           c_tmp,
                                                           ind_mapped,
                                                           nmother));
                            ++ndeps;

                            // Add equivalent interaction list (permutation) if there are two or more indices
                            // which belong to the primitive cell.
                            // This procedure is necessary for fitting.

                            for (i = 0; i < 3 * nat; ++i) is_searched[i] = false;
                            is_searched[ind_mapped[0]] = true;
                            for (i = 1; i < order + 2; ++i) {
                                if ((!is_searched[ind_mapped[i]]) && is_inprim(ind_mapped[i],
                                                                               symm_in->get_nat_prim(),
                                                                               symm_in->get_map_p2s())) {

                                    for (j = 0; j < order + 2; ++j) ind_mapped_tmp[j] = ind_mapped[j];
                                    std::swap(ind_mapped_tmp[0], ind_mapped_tmp[i]);
                                    sort_tail(order + 2, ind_mapped_tmp);
                                    fc_vec.emplace_back(FcProperty(order + 2,
                                                                   c_tmp,
                                                                   ind_mapped_tmp,
                                                                   nmother));

                                    ++ndeps;

                                    is_searched[ind_mapped[i]] = true;
                                }
                            }


                        }
                    }
                }
            } // close symmetry loop

            if (is_zero) {
                if (store_zeros) {
                    for (auto it = fc_vec.rbegin(); it != fc_vec.rbegin() + ndeps; ++it) {
                        (*it).mother = -1;
                        fc_zeros.push_back(*it);
                    }
                }
                for (i = 0; i < ndeps; ++i) fc_vec.pop_back();
            } else {
                ndup.push_back(ndeps);
                ++nmother;
            }

        } // close xyz component loop
    }     // close atom number loop (iterator)

    deallocate(xyzcomponent);
    list_found.clear();
    deallocate(atmn);
    deallocate(atmn_mapped);
    deallocate(ind);
    deallocate(ind_mapped);
    deallocate(ind_tmp);
    deallocate(ind_mapped_tmp);
    deallocate(is_searched);
    deallocate(rotation);
    deallocate(map_sym);

    // sort fc_vec

    if (!ndup.empty()) {
        std::sort(fc_vec.begin(), fc_vec.begin() + ndup[0]);
        int nbegin = ndup[0];
        int nend;
        for (int mm = 1; mm < ndup.size(); ++mm) {
            nend = nbegin + ndup[mm];
            std::sort(fc_vec.begin() + nbegin, fc_vec.begin() + nend);
            nbegin += ndup[mm];
        }
    }
}

void Fcs::get_constraint_symmetry(const int nat,
                                  const Symmetry *symmetry,
                                  const int order,
                                  const std::set<IntList> &pairs,
                                  const std::string basis,
                                  const std::vector<FcProperty> &fc_table,
                                  const int nparams,
                                  const double tolerance,
                                  ConstraintSparseForm &const_out,
                                  const bool do_rref) const
{
    // Create constraint matrices arising from the crystal symmetry.
    // Necessary for hexagonal systems.

    int i;
    // int j;
    unsigned int isym;
    int ixyz, nxyz;
    int *index_tmp;
    int **xyzcomponent;
    int nsym_in_use;
    std::unordered_set<FcProperty> list_found;

    typedef std::vector<ConstraintDoubleElement> ConstEntry;
    std::vector<ConstEntry> constraint_all;
    ConstEntry const_tmp;

    int **map_sym;
    double ***rotation;

    if (order < 0) return;

    int nsym = symmetry->get_SymmData().size();
    int natmin = symmetry->get_nat_prim();
    int nfcs = fc_table.size();
    bool use_compatible = false;

    if (nparams == 0) return;

    allocate(rotation, nsym, 3, 3);
    allocate(map_sym, nat, nsym);
    allocate(index_tmp, order + 2);

    nxyz = static_cast<int>(std::pow(static_cast<double>(3), order + 2));
    allocate(xyzcomponent, nxyz, order + 2);
    get_xyzcomponent(order + 2, xyzcomponent);

    const_out.clear();

    get_available_symmop(nat,
                         symmetry,
                         basis,
                         nsym_in_use,
                         map_sym,
                         rotation,
                         use_compatible);

    // Generate temporary list of parameters
    list_found.clear();
    for (const auto &p : fc_table) {
        for (i = 0; i < order + 2; ++i) index_tmp[i] = p.elems[i];
        list_found.insert(FcProperty(order + 2, p.sign,
                                     index_tmp, p.mother));
    }


#ifdef _OPENMP
#pragma omp parallel
#endif
    {
        int j;
        int i_prim;
        int loc_nonzero;
        int *ind;
        int *atm_index, *atm_index_symm;
        int *xyz_index;
        double c_tmp;
        // double maxabs;

        std::unordered_set<FcProperty>::iterator iter_found;
        std::vector<double> const_now_omp;
        std::vector<std::vector<double>> const_omp;

        ConstEntry const_tmp_omp;
        std::vector<ConstEntry> constraint_list_omp;

        allocate(ind, order + 2);
        allocate(atm_index, order + 2);
        allocate(atm_index_symm, order + 2);
        allocate(xyz_index, order + 2);

        const_omp.clear();
        const_now_omp.resize(nparams);

#ifdef _OPENMP
#pragma omp for private(i, isym, ixyz), schedule(static)
#endif
        for (int ii = 0; ii < nfcs; ++ii) {
            FcProperty list_tmp = fc_table[ii];

            for (i = 0; i < order + 2; ++i) {
                atm_index[i] = list_tmp.elems[i] / 3;
                xyz_index[i] = list_tmp.elems[i] % 3;
            }

            for (isym = 0; isym < nsym_in_use; ++isym) {

                for (i = 0; i < order + 2; ++i)
                    atm_index_symm[i] = map_sym[atm_index[i]][isym];
                if (!is_inprim(order + 2, atm_index_symm, natmin, symmetry->get_map_p2s())) continue;

                for (i = 0; i < nparams; ++i) const_now_omp[i] = 0.0;

                const_now_omp[list_tmp.mother] = -list_tmp.sign;

                for (ixyz = 0; ixyz < nxyz; ++ixyz) {
                    for (i = 0; i < order + 2; ++i)
                        ind[i] = 3 * atm_index_symm[i] + xyzcomponent[ixyz][i];

                    i_prim = get_minimum_index_in_primitive(order + 2, ind, nat, natmin, symmetry->get_map_p2s());
                    std::swap(ind[0], ind[i_prim]);
                    sort_tail(order + 2, ind);

                    iter_found = list_found.find(FcProperty(order + 2, 1.0, ind, 1));
                    if (iter_found != list_found.end()) {
                        c_tmp = coef_sym(order + 2, rotation[isym], xyz_index, xyzcomponent[ixyz]);
                        const_now_omp[(*iter_found).mother] += (*iter_found).sign * c_tmp;
                    }
                }

                if (!is_allzero(const_now_omp, eps8, loc_nonzero)) {
                    if (const_now_omp[loc_nonzero] < 0.0) {
                        for (j = 0; j < nparams; ++j) const_now_omp[j] *= -1.0;
                    }
                    // maxabs = 0.0;
                    // for (j = 0; j < nparams; ++j) {
                    //     maxabs = std::max(maxabs, std::abs(const_now_omp[j]));
                    // }
                    // std::cout << "maxabs = " << maxabs << std::endl;

                    const_tmp_omp.clear();
                    for (j = 0; j < nparams; ++j) {
                        if (std::abs(const_now_omp[j]) >= eps8) {
                            const_tmp_omp.emplace_back(j, const_now_omp[j]);
                        }
                    }
                    constraint_list_omp.emplace_back(const_tmp_omp);
                }

            } // close isym loop
        }     // close ii loop

        deallocate(ind);
        deallocate(atm_index);
        deallocate(atm_index_symm);
        deallocate(xyz_index);

#pragma omp critical
        {
            for (const auto &it : constraint_list_omp) {
                constraint_all.emplace_back(it);
            }
        }
        constraint_list_omp.clear();
    } // close openmp region

    deallocate(xyzcomponent);
    deallocate(index_tmp);
    deallocate(rotation);
    deallocate(map_sym);

    std::sort(constraint_all.begin(), constraint_all.end());
    constraint_all.erase(std::unique(constraint_all.begin(),
                                     constraint_all.end()),
                         constraint_all.end());

    typedef std::map<unsigned int, double> ConstDoubleEntry;
    ConstDoubleEntry const_tmp2;
    double division_factor;
    int counter;
    const_out.clear();

    for (const auto &it : constraint_all) {
        const_tmp2.clear();
        counter = 0;
        for (const auto &it2 : it) {
            if (counter == 0) {
                division_factor = 1.0 / it2.val;
            }
            const_tmp2[it2.col] = it2.val * division_factor;
            ++counter;
        }
        const_out.emplace_back(const_tmp2);
    }
    constraint_all.clear();

    if (do_rref) rref_sparse(nparams, const_out, tolerance);
}

std::vector<int> * Fcs::get_nequiv() const
{
    return nequiv;
}

std::vector<FcProperty> * Fcs::get_fc_table() const
{
    return fc_table;
}

void Fcs::get_available_symmop(const unsigned int nat,
                               const Symmetry *symmetry,
                               const std::string basis,
                               int &nsym_avail,
                               int **mapping_symm,
                               double ***rotation,
                               const bool use_compatible) const
{
    // Return mapping information of atoms and the rotation matrices of symmetry operations
    // that are (compatible, incompatible) with the given lattice basis (Cartesian or Lattice).

    // use_compatible == true returns the compatible space group (for creating fc_table)
    // use_compatible == false returnes the incompatible supace group (for creating constraint)

    int i, j;
    int counter = 0;

    nsym_avail = 0;

    if (basis == "Cartesian") {

        for (auto it = symmetry->get_SymmData().begin(); it != symmetry->get_SymmData().end(); ++it) {

            if ((*it).compatible_with_cartesian == use_compatible) {

                for (i = 0; i < 3; ++i) {
                    for (j = 0; j < 3; ++j) {
                        rotation[nsym_avail][i][j] = (*it).rotation_cart[i][j];
                    }
                }
                for (i = 0; i < nat; ++i) {
                    mapping_symm[i][nsym_avail] = symmetry->get_map_sym()[i][counter];
                }
                ++nsym_avail;
            }
            ++counter;
        }

    } else if (basis == "Lattice") {

        for (auto it = symmetry->get_SymmData().begin(); it != symmetry->get_SymmData().end(); ++it) {
            if ((*it).compatible_with_lattice == use_compatible) {
                for (i = 0; i < 3; ++i) {
                    for (j = 0; j < 3; ++j) {
                        rotation[nsym_avail][i][j]
                            = static_cast<double>((*it).rotation[i][j]);
                    }
                }
                for (i = 0; i < nat; ++i) {
                    mapping_symm[i][nsym_avail] = symmetry->get_map_sym()[i][counter];
                }
                ++nsym_avail;
            }
            ++counter;
        }


    } else {
        deallocate(rotation);
        deallocate(mapping_symm);
        exit("get_available_symmop", "Invalid basis input");
    }
}

double Fcs::coef_sym(const int n,
                     const double * const *rot,
                     const int *arr1,
                     const int *arr2) const
{
    double tmp = 1.0;
    int i;

    for (i = 0; i < n; ++i) {
        tmp *= rot[arr2[i]][arr1[i]];
    }
    return tmp;
}

bool Fcs::is_ascending(const int n,
                       const int *arr) const
{
    for (int i = 0; i < n - 1; ++i) {
        if (arr[i] > arr[i + 1]) return false;
    }
    return true;
}

int Fcs::get_minimum_index_in_primitive(const int n,
                                        const int *arr,
                                        const int nat,
                                        const int natmin,
<<<<<<< HEAD
                                        const int * const *map_p2s) const
=======
                                        const std::vector<std::vector<int>> &map_p2s) const
>>>>>>> 17d923f8
{
    int i, j, atmnum;

    std::vector<int> ind(n, 3 * nat);

    for (i = 0; i < n; ++i) {

        atmnum = arr[i] / 3;

        for (j = 0; j < natmin; ++j) {
            if (map_p2s[j][0] == atmnum) {
                ind[i] = arr[i];
            }
        }
    }

    int minval = ind[0];
    int minloc = 0;

    for (i = 0; i < n; ++i) {
        if (ind[i] < minval) {
            minval = ind[i];
            minloc = i;
        }
    }

    return minloc;
}

bool Fcs::is_inprim(const int n,
                    const int *arr,
                    const int natmin,
<<<<<<< HEAD
                    const int * const *map_p2s) const
=======
                    const std::vector<std::vector<int>> &map_p2s) const
>>>>>>> 17d923f8
{
    for (int i = 0; i < n; ++i) {
        for (int j = 0; j < natmin; ++j) {
            if (map_p2s[j][0] == arr[i]) return true;
        }
    }
    return false;
}

bool Fcs::is_inprim(const int n,
                    const int natmin,
                    const std::vector<std::vector<int>> &map_p2s) const
{
    int atmn = n / 3;

    for (int i = 0; i < natmin; ++i) {
        if (map_p2s[i][0] == atmn) return true;
    }

    return false;
}

void Fcs::get_xyzcomponent(const int n,
                           int **xyz) const
{
    // Return xyz component for the given order using boost algorithm library

    int i;

    std::vector<int> v(3 * n);

    for (i = 0; i < n; ++i) v[i] = 0;
    for (i = n; i < 2 * n; ++i) v[i] = 1;
    for (i = 2 * n; i < 3 * n; ++i) v[i] = 2;

    int m = 0;

    do {
        xyz[m][0] = v[0];
        for (i = 1; i < n; ++i) xyz[m][i] = v[i];
        ++m;
    } while (boost::next_partial_permutation(v.begin(), v.begin() + n, v.end()));
}

bool Fcs::is_allzero(const std::vector<double> &vec,
                     const double tol,
                     int &loc) const
{
    loc = -1;
    auto n = vec.size();
    for (int i = 0; i < n; ++i) {
        if (std::abs(vec[i]) > tol) {
            loc = i;
            return false;
        }
    }
    return true;
}<|MERGE_RESOLUTION|>--- conflicted
+++ resolved
@@ -634,11 +634,7 @@
                                         const int *arr,
                                         const int nat,
                                         const int natmin,
-<<<<<<< HEAD
-                                        const int * const *map_p2s) const
-=======
                                         const std::vector<std::vector<int>> &map_p2s) const
->>>>>>> 17d923f8
 {
     int i, j, atmnum;
 
@@ -671,11 +667,7 @@
 bool Fcs::is_inprim(const int n,
                     const int *arr,
                     const int natmin,
-<<<<<<< HEAD
-                    const int * const *map_p2s) const
-=======
                     const std::vector<std::vector<int>> &map_p2s) const
->>>>>>> 17d923f8
 {
     for (int i = 0; i < n; ++i) {
         for (int j = 0; j < natmin; ++j) {
