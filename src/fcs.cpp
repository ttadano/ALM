/*
 fcs.cpp

 Copyright (c) 2014, 2015, 2016 Terumasa Tadano

 This file is distributed under the terms of the MIT license.
 Please see the file 'LICENCE.txt' in the root directory
 or http://opensource.org/licenses/mit-license.php for information.
*/

#include "fcs.h"
#include "constants.h"
#include "constraint.h"
#include "error.h"
#include "interaction.h"
#include "mathfunctions.h"
#include "memory.h"
#include "rref.h"
#include "symmetry.h"
#include "system.h"
#include "timer.h"
#include <iostream>
#include <iomanip>
#include <string>
#include <cmath>
#include "../external/combination.hpp"
#include <boost/lexical_cast.hpp>
#include <unordered_set>
#include <boost/algorithm/string/case_conv.hpp>

using namespace ALM_NS;

Fcs::Fcs()
{
    set_default_variables();
};

Fcs::~Fcs()
{
    deallocate_variables();
};

void Fcs::init(const Interaction *interaction,
               const Symmetry *symmetry,
               const unsigned int number_of_atoms,
               const int verbosity,
               Timer *timer)
{
    int i;
    int maxorder = interaction->get_maxorder();

    timer->start_clock("fcs");

    if (verbosity > 0) {
        std::cout << " FORCE CONSTANT" << std::endl;
        std::cout << " ==============" << std::endl << std::endl;
    }

    if (fc_table) {
        deallocate(fc_table);
    }
    allocate(fc_table, maxorder);

    if (nequiv) {
        deallocate(nequiv);
    }
    allocate(nequiv, maxorder);

    if (fc_zeros) {
        deallocate(fc_zeros);
    }
    allocate(fc_zeros, maxorder);

    // Generate force constants using the information of interacting atom pairs
    for (i = 0; i < maxorder; ++i) {
        generate_force_constant_table(i,
                                      number_of_atoms,
                                      interaction->get_cluster_list(i),
                                      symmetry,
                                      "Cartesian",
                                      fc_table[i],
                                      nequiv[i],
                                      fc_zeros[i],
                                      store_zeros);
    }

    if (verbosity > 0) {
        std::cout << std::endl;
        for (i = 0; i < maxorder; ++i) {
            std::cout << "  Number of " << std::setw(9)
                      << interaction->get_ordername(i)
                      << " FCs : " << nequiv[i].size();
            std::cout << std::endl;
        }
        std::cout << std::endl;


        timer->print_elapsed();
        std::cout << " -------------------------------------------------------------------" << std::endl;
        std::cout << std::endl;
    }

    timer->stop_clock("fcs");
}

void Fcs::set_default_variables()
{
    nequiv = nullptr;
    fc_table = nullptr;
    fc_zeros = nullptr;
    store_zeros = true;
}

void Fcs::deallocate_variables()
{
    if (nequiv) {
        deallocate(nequiv);
    }
    if (fc_table) {
        deallocate(fc_table);
    }
    if (fc_zeros) {
        deallocate(fc_zeros);
    }
}


void Fcs::generate_force_constant_table(const int order,
                                        const unsigned int nat,
                                        const std::set<IntList> &pairs,
                                        const Symmetry *symm_in,
                                        const std::string basis,
                                        std::vector<FcProperty> &fc_vec,
                                        std::vector<int> &ndup,
                                        std::vector<FcProperty> &fc_zeros,
                                        const bool store_zeros) const
{
    int i, j;
    int i1, i2;
    int i_prim;
    int *atmn, *atmn_mapped;
    int *ind, *ind_mapped;
    int *ind_tmp, *ind_mapped_tmp;
    int nxyz;
    unsigned int isym;

    double c_tmp;

    int **xyzcomponent;

    int nsym = symm_in->get_SymmData().size();
    bool is_zero;
    bool *is_searched;
    int **map_sym;
    double ***rotation;
    bool use_compatible = true;

    if (order < 0) return;

    allocate(rotation, nsym, 3, 3);
    allocate(map_sym, nat, nsym);
    int nsym_in_use = 0;

    get_available_symmop(nat,
                         symm_in,
                         basis,
                         nsym_in_use,
                         map_sym,
                         rotation,
                         use_compatible);

    allocate(atmn, order + 2);
    allocate(atmn_mapped, order + 2);
    allocate(ind, order + 2);
    allocate(ind_mapped, order + 2);
    allocate(ind_tmp, order);
    allocate(ind_mapped_tmp, order + 2);
    allocate(is_searched, 3 * nat);

    fc_vec.clear();
    ndup.clear();
    fc_zeros.clear();
    int nmother = 0;

    nxyz = static_cast<int>(std::pow(3.0, order + 2));

    allocate(xyzcomponent, nxyz, order + 2);
    get_xyzcomponent(order + 2, xyzcomponent);

    std::unordered_set<IntList> list_found;

    for (const auto &pair : pairs) {

        for (i = 0; i < order + 2; ++i) atmn[i] = pair.iarray[i];

        for (i1 = 0; i1 < nxyz; ++i1) {
            for (i = 0; i < order + 2; ++i) ind[i] = 3 * atmn[i] + xyzcomponent[i1][i];

            if (!is_ascending(order + 2, ind)) continue;

            i_prim = get_minimum_index_in_primitive(order + 2, ind, nat,
                                                    symm_in->get_nat_prim(),
                                                    symm_in->get_map_p2s());
            std::swap(ind[0], ind[i_prim]);
            sort_tail(order + 2, ind);

            is_zero = false;

            if (list_found.find(IntList(order + 2, ind)) != list_found.end()) continue; // Already exits!

            // Search symmetrically-dependent parameter set

            int ndeps = 0;

            for (isym = 0; isym < nsym_in_use; ++isym) {

                for (i = 0; i < order + 2; ++i) atmn_mapped[i] = map_sym[atmn[i]][isym];

                if (!is_inprim(order + 2,
                               atmn_mapped,
                               symm_in->get_nat_prim(),
                               symm_in->get_map_p2s()))
                    continue;

                for (i2 = 0; i2 < nxyz; ++i2) {

                    c_tmp = coef_sym(order + 2,
                                     rotation[isym],
                                     xyzcomponent[i1],
                                     xyzcomponent[i2]);

                    if (std::abs(c_tmp) > eps12) {
                        for (i = 0; i < order + 2; ++i)
                            ind_mapped[i] = 3 * atmn_mapped[i] + xyzcomponent[i2][i];

                        i_prim = get_minimum_index_in_primitive(order + 2,
                                                                ind_mapped,
                                                                nat,
                                                                symm_in->get_nat_prim(),
                                                                symm_in->get_map_p2s());
                        std::swap(ind_mapped[0], ind_mapped[i_prim]);
                        sort_tail(order + 2, ind_mapped);

                        if (!is_zero) {
                            bool zeroflag = true;
                            for (i = 0; i < order + 2; ++i) {
                                zeroflag = zeroflag & (ind[i] == ind_mapped[i]);
                            }
                            zeroflag = zeroflag & (std::abs(c_tmp + 1.0) < eps8);
                            is_zero = zeroflag;
                        }

                        // Add to found list (set) and fcset (vector) if the created is new one.

                        if (list_found.find(IntList(order + 2, ind_mapped)) == list_found.end()) {
                            list_found.insert(IntList(order + 2, ind_mapped));

                            fc_vec.emplace_back(FcProperty(order + 2,
                                                           c_tmp,
                                                           ind_mapped,
                                                           nmother));
                            ++ndeps;

                            // Add equivalent interaction list (permutation) if there are two or more indices
                            // which belong to the primitive cell.
                            // This procedure is necessary for fitting.

                            for (i = 0; i < 3 * nat; ++i) is_searched[i] = false;
                            is_searched[ind_mapped[0]] = true;
                            for (i = 1; i < order + 2; ++i) {
                                if ((!is_searched[ind_mapped[i]]) && is_inprim(ind_mapped[i],
                                                                               symm_in->get_nat_prim(),
                                                                               symm_in->get_map_p2s())) {

                                    for (j = 0; j < order + 2; ++j) ind_mapped_tmp[j] = ind_mapped[j];
                                    std::swap(ind_mapped_tmp[0], ind_mapped_tmp[i]);
                                    sort_tail(order + 2, ind_mapped_tmp);
                                    fc_vec.emplace_back(FcProperty(order + 2,
                                                                   c_tmp,
                                                                   ind_mapped_tmp,
                                                                   nmother));

                                    ++ndeps;

                                    is_searched[ind_mapped[i]] = true;
                                }
                            }


                        }
                    }
                }
            } // close symmetry loop

            if (is_zero) {
                if (store_zeros) {
                    for (auto it = fc_vec.rbegin(); it != fc_vec.rbegin() + ndeps; ++it) {
                        (*it).mother = -1;
                        fc_zeros.push_back(*it);
                    }
                }
                for (i = 0; i < ndeps; ++i) fc_vec.pop_back();
            } else {
                ndup.push_back(ndeps);
                ++nmother;
            }

        } // close xyz component loop
    }     // close atom number loop (iterator)

    deallocate(xyzcomponent);
    list_found.clear();
    deallocate(atmn);
    deallocate(atmn_mapped);
    deallocate(ind);
    deallocate(ind_mapped);
    deallocate(ind_tmp);
    deallocate(ind_mapped_tmp);
    deallocate(is_searched);
    deallocate(rotation);
    deallocate(map_sym);

    // sort fc_vec

    if (!ndup.empty()) {
        std::sort(fc_vec.begin(), fc_vec.begin() + ndup[0]);
        int nbegin = ndup[0];
        int nend;
        for (int mm = 1; mm < ndup.size(); ++mm) {
            nend = nbegin + ndup[mm];
            std::sort(fc_vec.begin() + nbegin, fc_vec.begin() + nend);
            nbegin += ndup[mm];
        }
    }
}

void Fcs::get_constraint_symmetry(const int nat,
                                  const Symmetry *symmetry,
                                  const int order,
                                  const std::set<IntList> &pairs,
                                  const std::string basis,
                                  const std::vector<FcProperty> &fc_table,
                                  const int nparams,
                                  const double tolerance,
                                  ConstraintSparseForm &const_out,
                                  const bool do_rref) const
{
    // Create constraint matrices arising from the crystal symmetry.
    // Necessary for hexagonal systems.

    int i;
    unsigned int isym;
    int ixyz;
    int *index_tmp;
    int **xyzcomponent;
    int nsym_in_use;
    std::unordered_set<FcProperty> list_found;

    typedef std::vector<ConstraintDoubleElement> ConstEntry;
    std::vector<ConstEntry> constraint_all;
    ConstEntry const_tmp;

    int **map_sym;
    double ***rotation;

    if (order < 0) return;

<<<<<<< HEAD
    const int nsym = symmetry->SymmData.size();
    const int natmin = symmetry->nat_prim;
    const int nfcs = fc_table.size();
    const auto use_compatible = false;
=======
    int nsym = symmetry->get_SymmData().size();
    int natmin = symmetry->get_nat_prim();
    int nfcs = fc_table.size();
    bool use_compatible = false;
>>>>>>> 17d923f8

    if (nparams == 0) return;

    allocate(rotation, nsym, 3, 3);
    allocate(map_sym, nat, nsym);
    allocate(index_tmp, order + 2);

    const auto nxyz = static_cast<int>(std::pow(static_cast<double>(3), order + 2));
    allocate(xyzcomponent, nxyz, order + 2);
    get_xyzcomponent(order + 2, xyzcomponent);

    const_out.clear();

    get_available_symmop(nat,
                         symmetry,
                         basis,
                         nsym_in_use,
                         map_sym,
                         rotation,
                         use_compatible);

    // Generate temporary list of parameters
    list_found.clear();
    for (const auto &p : fc_table) {
        for (i = 0; i < order + 2; ++i) index_tmp[i] = p.elems[i];
        list_found.insert(FcProperty(order + 2, p.sign,
                                     index_tmp, p.mother));
    }


#ifdef _OPENMP
#pragma omp parallel
#endif
    {
        int j;
        int i_prim;
        int loc_nonzero;
        int *ind;
        int *atm_index, *atm_index_symm;
        int *xyz_index;
        double c_tmp;
        double maxabs;

        std::unordered_set<FcProperty>::iterator iter_found;
        std::vector<double> const_now_omp;
        std::vector<std::vector<double>> const_omp;

        ConstEntry const_tmp_omp;
        std::vector<ConstEntry> constraint_list_omp;

        allocate(ind, order + 2);
        allocate(atm_index, order + 2);
        allocate(atm_index_symm, order + 2);
        allocate(xyz_index, order + 2);

        const_omp.clear();
        const_now_omp.resize(nparams);

#ifdef _OPENMP
#pragma omp for private(i, isym, ixyz), schedule(static)
#endif
        for (int ii = 0; ii < nfcs; ++ii) {
            FcProperty list_tmp = fc_table[ii];

            for (i = 0; i < order + 2; ++i) {
                atm_index[i] = list_tmp.elems[i] / 3;
                xyz_index[i] = list_tmp.elems[i] % 3;
            }

            for (isym = 0; isym < nsym_in_use; ++isym) {

                for (i = 0; i < order + 2; ++i)
                    atm_index_symm[i] = map_sym[atm_index[i]][isym];
                if (!is_inprim(order + 2, atm_index_symm, natmin, symmetry->get_map_p2s())) continue;

                for (i = 0; i < nparams; ++i) const_now_omp[i] = 0.0;

                const_now_omp[list_tmp.mother] = -list_tmp.sign;

                for (ixyz = 0; ixyz < nxyz; ++ixyz) {
                    for (i = 0; i < order + 2; ++i)
                        ind[i] = 3 * atm_index_symm[i] + xyzcomponent[ixyz][i];

                    i_prim = get_minimum_index_in_primitive(order + 2, ind, nat, natmin, symmetry->get_map_p2s());
                    std::swap(ind[0], ind[i_prim]);
                    sort_tail(order + 2, ind);

                    iter_found = list_found.find(FcProperty(order + 2, 1.0, ind, 1));
                    if (iter_found != list_found.end()) {
                        c_tmp = coef_sym(order + 2, rotation[isym], xyz_index, xyzcomponent[ixyz]);
                        const_now_omp[(*iter_found).mother] += (*iter_found).sign * c_tmp;
                    }
                }

                if (!is_allzero(const_now_omp, eps8, loc_nonzero)) {
                    if (const_now_omp[loc_nonzero] < 0.0) {
                        for (j = 0; j < nparams; ++j) const_now_omp[j] *= -1.0;
                    }
                    // maxabs = 0.0;
                    // for (j = 0; j < nparams; ++j) {
                    //     maxabs = std::max(maxabs, std::abs(const_now_omp[j]));
                    // }
                    // std::cout << "maxabs = " << maxabs << std::endl;

                    const_tmp_omp.clear();
                    for (j = 0; j < nparams; ++j) {
                        if (std::abs(const_now_omp[j]) >= eps8) {
                            const_tmp_omp.emplace_back(j, const_now_omp[j]);
                        }
                    }
                    constraint_list_omp.emplace_back(const_tmp_omp);
                }

            } // close isym loop
        }     // close ii loop

        deallocate(ind);
        deallocate(atm_index);
        deallocate(atm_index_symm);
        deallocate(xyz_index);

#pragma omp critical
        {
            for (const auto &it : constraint_list_omp) {
                constraint_all.emplace_back(it);
            }
        }
        constraint_list_omp.clear();
    } // close openmp region

    deallocate(xyzcomponent);
    deallocate(index_tmp);
    deallocate(rotation);
    deallocate(map_sym);

    std::sort(constraint_all.begin(), constraint_all.end());
    constraint_all.erase(std::unique(constraint_all.begin(),
                                     constraint_all.end()),
                         constraint_all.end());

    typedef std::map<unsigned int, double> ConstDoubleEntry;
    ConstDoubleEntry const_tmp2;
    auto division_factor = 1.0;
    int counter;
    const_out.clear();

    for (const auto &it : constraint_all) {
        const_tmp2.clear();
        counter = 0;
        for (const auto &it2 : it) {
            if (counter == 0) {
                division_factor = 1.0 / it2.val;
            }
            const_tmp2[it2.col] = it2.val * division_factor;
            ++counter;
        }
        const_out.emplace_back(const_tmp2);
    }
    constraint_all.clear();

    if (do_rref) rref_sparse(nparams, const_out, tolerance);
}

void Fcs::get_available_symmop(const unsigned int nat,
                               const Symmetry *symmetry,
                               const std::string basis,
                               int &nsym_avail,
                               int **mapping_symm,
                               double ***rotation,
                               const bool use_compatible) const
{
    // Return mapping information of atoms and the rotation matrices of symmetry operations
    // that are (compatible, incompatible) with the given lattice basis (Cartesian or Lattice).

    // use_compatible == true returns the compatible space group (for creating fc_table)
    // use_compatible == false returnes the incompatible supace group (for creating constraint)

    int i, j;
    int counter = 0;

    nsym_avail = 0;

    if (basis == "Cartesian") {

        for (auto it = symmetry->get_SymmData().begin(); it != symmetry->get_SymmData().end(); ++it) {

            if ((*it).compatible_with_cartesian == use_compatible) {

                for (i = 0; i < 3; ++i) {
                    for (j = 0; j < 3; ++j) {
                        rotation[nsym_avail][i][j] = (*it).rotation_cart[i][j];
                    }
                }
                for (i = 0; i < nat; ++i) {
                    mapping_symm[i][nsym_avail] = symmetry->get_map_sym()[i][counter];
                }
                ++nsym_avail;
            }
            ++counter;
        }

    } else if (basis == "Lattice") {

        for (auto it = symmetry->get_SymmData().begin(); it != symmetry->get_SymmData().end(); ++it) {
            if ((*it).compatible_with_lattice == use_compatible) {
                for (i = 0; i < 3; ++i) {
                    for (j = 0; j < 3; ++j) {
                        rotation[nsym_avail][i][j]
                            = static_cast<double>((*it).rotation[i][j]);
                    }
                }
                for (i = 0; i < nat; ++i) {
                    mapping_symm[i][nsym_avail] = symmetry->get_map_sym()[i][counter];
                }
                ++nsym_avail;
            }
            ++counter;
        }


    } else {
        deallocate(rotation);
        deallocate(mapping_symm);
        exit("get_available_symmop", "Invalid basis input");
    }
}

double Fcs::coef_sym(const int n,
                     const double * const *rot,
                     const int *arr1,
                     const int *arr2) const
{
    auto tmp = 1.0;

    for (auto i = 0; i < n; ++i) {
        tmp *= rot[arr2[i]][arr1[i]];
    }
    return tmp;
}

bool Fcs::is_ascending(const int n,
                       const int *arr) const
{
    for (auto i = 0; i < n - 1; ++i) {
        if (arr[i] > arr[i + 1]) return false;
    }
    return true;
}

int Fcs::get_minimum_index_in_primitive(const int n,
                                        const int *arr,
                                        const int nat,
                                        const int natmin,
                                        const std::vector<std::vector<int>> &map_p2s) const
{
    int i, j, atmnum;

    std::vector<int> ind(n, 3 * nat);

    for (i = 0; i < n; ++i) {

        atmnum = arr[i] / 3;

        for (j = 0; j < natmin; ++j) {
            if (map_p2s[j][0] == atmnum) {
                ind[i] = arr[i];
            }
        }
    }

    auto minval = ind[0];
    auto minloc = 0;

    for (i = 0; i < n; ++i) {
        if (ind[i] < minval) {
            minval = ind[i];
            minloc = i;
        }
    }

    return minloc;
}

bool Fcs::is_inprim(const int n,
                    const int *arr,
                    const int natmin,
                    const std::vector<std::vector<int>> &map_p2s) const
{
    for (auto i = 0; i < n; ++i) {
        for (auto j = 0; j < natmin; ++j) {
            if (map_p2s[j][0] == arr[i]) return true;
        }
    }
    return false;
}

bool Fcs::is_inprim(const int n,
                    const int natmin,
                    const std::vector<std::vector<int>> &map_p2s) const
{
    const auto atmn = n / 3;

    for (auto i = 0; i < natmin; ++i) {
        if (map_p2s[i][0] == atmn) return true;
    }

    return false;
}

void Fcs::get_xyzcomponent(const int n,
                           int **xyz) const
{
    // Return xyz component for the given order using boost algorithm library

    int i;

    std::vector<int> v(3 * n);

    for (i = 0; i < n; ++i) v[i] = 0;
    for (i = n; i < 2 * n; ++i) v[i] = 1;
    for (i = 2 * n; i < 3 * n; ++i) v[i] = 2;

    auto m = 0;

    do {
        xyz[m][0] = v[0];
        for (i = 1; i < n; ++i) xyz[m][i] = v[i];
        ++m;
    } while (boost::next_partial_permutation(v.begin(), v.begin() + n, v.end()));
}

bool Fcs::is_allzero(const std::vector<double> &vec,
                     const double tol,
                     int &loc) const
{
    loc = -1;
    const auto n = vec.size();
    for (auto i = 0; i < n; ++i) {
        if (std::abs(vec[i]) > tol) {
            loc = i;
            return false;
        }
    }
    return true;
}<|MERGE_RESOLUTION|>--- conflicted
+++ resolved
@@ -365,17 +365,10 @@
 
     if (order < 0) return;
 
-<<<<<<< HEAD
-    const int nsym = symmetry->SymmData.size();
-    const int natmin = symmetry->nat_prim;
+    const int nsym = symmetry->get_SymmData().size();
+    const int natmin = symmetry->get_nat_prim();
     const int nfcs = fc_table.size();
     const auto use_compatible = false;
-=======
-    int nsym = symmetry->get_SymmData().size();
-    int natmin = symmetry->get_nat_prim();
-    int nfcs = fc_table.size();
-    bool use_compatible = false;
->>>>>>> 17d923f8
 
     if (nparams == 0) return;
 
