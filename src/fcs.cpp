--- conflicted
+++ resolved
@@ -349,10 +349,7 @@
     // Necessary for hexagonal systems.
 
     int i;
-<<<<<<< HEAD
-=======
     // int j;
->>>>>>> f61a250e
     unsigned int isym;
     int ixyz;
     int *index_tmp;
