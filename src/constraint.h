--- conflicted
+++ resolved
@@ -214,10 +214,7 @@
                    const Fcs *fcs,
                    const Cluster *cluster,
                    const Symmetry *symmetry,
-<<<<<<< HEAD
-=======
                    const int linear_model,
->>>>>>> 481e2df1
                    const int verbosity,
                    Timer *timer);
 
