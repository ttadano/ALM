--- conflicted
+++ resolved
@@ -67,17 +67,10 @@
     std::cout << " Interaction:\n";
     std::cout << "  NORDER = " << alm->cluster->get_maxorder() << '\n';
     std::cout << "  NBODY = ";
-<<<<<<< HEAD
-    for (i = 0; i < alm->interaction->get_maxorder(); ++i) {
-        std::cout << std::setw(3) << alm->get_nbody_include()[i];
-    }
-    std::cout << std::endl << std::endl;
-=======
     for (auto m = 0; m < alm->cluster->get_maxorder(); ++m) {
         std::cout << std::setw(3) << alm->get_nbody_include()[m];
     }
     std::cout << "\n\n";
->>>>>>> 3ca7ae2e
 
     if (alm->get_run_mode() == "suggest") {
         std::cout << "  DBASIS = " << alm->displace->get_disp_basis() << "\n\n";
