/*
 alm.cpp

 Copyright (c) 2014, 2015, 2016 Terumasa Tadano

 This file is distributed under the terms of the MIT license.
 Please see the file 'LICENCE.txt' in the root directory
 or http://opensource.org/licenses/mit-license.php for information.
*/

#include "alm.h"
#include "constraint.h"
#include "fcs.h"
#include "files.h"
#include "fitting.h"
#include "interaction.h"
#include "memory.h"
#include "patterndisp.h"
#include "symmetry.h"
#include "system.h"
#include "timer.h"
#include <fstream>
#include <iostream>
#include <string>

using namespace ALM_NS;

ALM::ALM()
{
    create();
    verbosity = 1;
    structure_initialized = false;
    ready_to_fit = false;
    ofs_alm = nullptr;
    coutbuf = nullptr;
    run_mode = "suggest";
}

ALM::~ALM()
{
    delete files;
    delete system;
    delete interaction;
    delete fcs;
    delete symmetry;
    delete fitting;
    delete constraint;
    delete displace;
    delete timer;
}

void ALM::create()
{
    files = new Files();
    system = new System();
    interaction = new Interaction();
    fcs = new Fcs();
    symmetry = new Symmetry();
    fitting = new Fitting();
    constraint = new Constraint();
    displace = new Displace();
    timer = new Timer();
}

void ALM::set_run_mode(const std::string run_mode_in)
{
    run_mode = run_mode_in;
}

std::string ALM::get_run_mode() const
{
    return run_mode;
}

void ALM::set_verbosity(const int verbosity_in)
{
    verbosity = verbosity_in;
}

int ALM::get_verbosity() const
{
    return verbosity;
}

void ALM::set_output_filename_prefix(const std::string prefix) // PREFIX
{
    files->job_title = prefix;
}

void ALM::set_print_symmetry(const int printsymmetry) // PRINTSYM
{
    symmetry->set_print_symmetry(printsymmetry);
}

void ALM::set_print_hessian(const bool print_hessian) // HESSIAN
{
    files->print_hessian = print_hessian;
}

void ALM::set_symmetry_tolerance(const double tolerance) const // TOLERANCE
{
    symmetry->set_tolerance(tolerance);
}

void ALM::set_displacement_param(const bool trim_dispsign_for_evenfunc) const // TRIMEVEN
{
    displace->set_trim_dispsign_for_evenfunc(trim_dispsign_for_evenfunc);
}

void ALM::set_displacement_basis(const std::string str_disp_basis) const // DBASIS
{
    displace->set_disp_basis(str_disp_basis);
}

void ALM::set_periodicity(const int is_periodic[3]) const // PERIODIC
{
    system->set_periodicity(is_periodic);
}

void ALM::set_cell(const int nat,
                   const double lavec[3][3],
                   const double xcoord[][3],
                   const int kd[],
                   const std::string kdname[]) const
{
    int i, j;
    std::vector<int> nkd_vals(nat);
    bool kd_exist;

    nkd_vals[0] = kd[0];
    int nkd = 1;
    for (i = 1; i < nat; ++i) {
        kd_exist = false;
        for (j = 0; j < nkd; ++j) {
            if (nkd_vals[j] == kd[i]) {
                kd_exist = true;
                break;
            }
        }
        if (!kd_exist) {
            nkd_vals[nkd] = kd[i];
            ++nkd;
        }
    }

    // Generate the information of the supercell
    system->set_supercell(lavec, nat, nkd, kd, xcoord);
    system->set_kdname(kdname);
}

void ALM::set_magnetic_params(const unsigned int nat,
                              const double (*magmom)[3],
                              // MAGMOM
                              const bool lspin,
                              const int noncollinear,
                              // NONCOLLINEAR
                              const int trev_sym_mag,
                              // TREVSYM
                              const std::string str_magmom) const // MAGMOM
{
    system->set_spin_variables(nat,
                               lspin,
                               noncollinear,
                               trev_sym_mag,
                               magmom);
    system->set_str_magmom(str_magmom);
}

void ALM::set_displacement_and_force(const double *u_in,
                                     const double *f_in,
                                     const int nat,
                                     const int ndata_used) const
{
    double **u;
    double **f;

    fitting->set_ndata(ndata_used);
    fitting->set_nstart(1);
    fitting->set_nend(ndata_used);

    allocate(u, ndata_used, 3 * nat);
    allocate(f, ndata_used, 3 * nat);

    for (int i = 0; i < ndata_used; i++) {
        for (int j = 0; j < 3 * nat; j++) {
            u[i][j] = u_in[i * nat * 3 + j];
            f[i][j] = f_in[i * nat * 3 + j];
        }
    }
    fitting->set_displacement_and_force(u, f, nat, ndata_used);

    deallocate(u);
    deallocate(f);
}

void ALM::set_constraint_type(const int constraint_flag) const // ICONST
{
    constraint->set_constraint_mode(constraint_flag);
}

void ALM::set_rotation_axis(const std::string rotation_axis) const // ROTAXIS
{
    constraint->set_rotation_axis(rotation_axis);
}

void ALM::set_sparse_mode(const int sparse_mode) const // SPARSE
{
    fitting->set_use_sparseQR(sparse_mode);
}

void ALM::set_fitting_filenames(const std::string dfile,
                                // DFILE
                                const std::string ffile) const // FFILE
{
    files->file_disp = dfile;
    files->file_force = ffile;
}

void ALM::define(const int maxorder,
                 const unsigned int nkd,
                 const int *nbody_include,
                 const double * const * const *cutoff_radii)
{
    // nkd = 0 means cutoff_radii undefined (hopefully nullptr).
    interaction->define(maxorder,
                        nkd,
                        nbody_include,
                        cutoff_radii);
}


int ALM::get_ndata_used() const
{
    return fitting->get_ndata_used();
}

Cell ALM::get_supercell() const
{
    return system->get_supercell();
}

std::string* ALM::get_kdname() const
{
    return system->get_kdname();
}

Spin ALM::get_spin() const
{
    return system->get_spin();
}

std::string ALM::get_str_magmom() const
{
    return system->get_str_magmom();
}

double*** ALM::get_x_image() const
{
    return system->get_x_image();
}

int* ALM::get_periodicity() const
{
    return system->get_periodicity();
}

const std::vector<std::vector<int>>& ALM::get_atom_mapping_by_pure_translations() const
{
    return symmetry->get_map_p2s();
}

int ALM::get_maxorder() const
{
    return interaction->get_maxorder();
}

int* ALM::get_nbody_include() const
{
    return interaction->get_nbody_include();
}

int ALM::get_number_of_displacement_patterns(const int fc_order) const
// harmonic=1, ...
{
    const auto order = fc_order - 1;
    return displace->get_pattern_all(order).size();
}

void ALM::get_number_of_displaced_atoms(int *numbers,
                                        const int fc_order) const
// harmonic=1, ...
{
    const auto order = fc_order - 1;

    for (int i = 0; i < displace->get_pattern_all(order).size(); ++i) {
        numbers[i] = displace->get_pattern_all(order)[i].atoms.size();
    }
}

int ALM::get_displacement_patterns(int *atom_indices,
                                   double *disp_patterns,
                                   const int fc_order) const
// harmonic=1, ...
{
    const auto order = fc_order - 1;

    auto i_atom = 0;
    auto i_disp = 0;
    for (int i = 0; i < displace->get_pattern_all(order).size(); ++i) {
        const AtomWithDirection &displacements = displace->get_pattern_all(order)[i];
        for (int j = 0; j < displacements.atoms.size(); ++j) {
            atom_indices[i_atom] = displacements.atoms[j];
            ++i_atom;
            for (int k = 0; k < 3; ++k) {
                disp_patterns[i_disp] = displacements.directions[3 * j + k];
                ++i_disp;
            }
        }
    }

    // 0:Cartesian or 1:Fractional. -1 means something wrong.
    if (displace->get_disp_basis()[0] == 'C') {
        return 0;
    }
    if (displace->get_disp_basis()[0] == 'F') {
        return 1;
    }
    return -1;
}

int ALM::get_number_of_fc_elements(const int fc_order) const
// harmonic=1, ...
{
    const auto order = fc_order - 1;

    if (fcs->get_nequiv()[order].empty()) { return 0; }
    auto id = 0;
    const int num_unique_elems = fcs->get_nequiv()[order].size();

    for (int iuniq = 0; iuniq < num_unique_elems; ++iuniq) {
        const auto num_equiv_elems = fcs->get_nequiv()[order][iuniq];
        id += num_equiv_elems;
    }
    return id;
}

int ALM::get_number_of_irred_fc_elements(const int fc_order) // harmonic=1, ...
{
    // Returns the number of irreducible force constants for the given order.
    // The irreducible force constant means a set of independent force constants
    // reduced by using all available symmetry operations and
    // constraints for translational invariance. Rotational invariance is not considered.

    const auto order = fc_order - 1;
    if (!ready_to_fit) {
        constraint->setup(system,
                          fcs,
                          interaction,
                          symmetry,
                          run_mode,
                          verbosity,
                          timer);
        ready_to_fit = true;
    }
    return constraint->get_index_bimap(order).size();
}

void ALM::get_fc_origin(double *fc_values,
                        int *elem_indices,
                        // (len(fc_values), fc_order + 1) is flatten.
                        const int fc_order) const
// harmonic=1, ...
{
    // Return a set of force constants Phi(i,j,k,...) where i is an atom
    // inside the primitive cell at origin.

    int i;

    const auto maxorder = interaction->get_maxorder();
    if (fc_order > maxorder) {
        std::cout << "fc_order must not be larger than maxorder" << std::endl;
        exit(EXIT_FAILURE);
    }

    auto ishift = 0;
    int ip;

    for (int order = 0; order < fc_order; ++order) {

        if (fcs->get_nequiv()[order].empty()) { continue; }

        auto id = 0;

        if (order == fc_order - 1) {
            for (const auto &it : fcs->get_fc_table()[order]) {

                ip = it.mother + ishift;
                fc_values[id] = fitting->get_params()[ip] * it.sign;
                for (i = 0; i < fc_order + 1; ++i) {
                    elem_indices[id * (fc_order + 1) + i] = it.elems[i];
                }
                ++id;
            }
        }
        ishift += fcs->get_nequiv()[order].size();
    }
}


void ALM::get_fc_irreducible(double *fc_values,
                             int *elem_indices,
                             // (len(fc_values), fc_order + 1) is flatten.
                             const int fc_order) // harmonic=1, ...
{
    // Return an irreducible set of force constants.

    int i;
    double fc_elem;

    const auto maxorder = interaction->get_maxorder();
    if (fc_order > maxorder) {
        std::cout << "fc_order must not be larger than maxorder" << std::endl;
        exit(EXIT_FAILURE);
    }

    if (!ready_to_fit) {
        constraint->setup(system,
                          fcs,
                          interaction,
                          symmetry,
                          run_mode,
                          verbosity,
                          timer);
        ready_to_fit = true;
    }

    auto ishift = 0;
    int inew, iold;

    for (int order = 0; order < fc_order; ++order) {

        if (constraint->get_index_bimap(order).empty()) { continue; }

        if (order == fc_order - 1) {
            for (const auto &it : constraint->get_index_bimap(order)) {
                inew = it.left;
                iold = it.right + ishift;

                fc_elem = fitting->get_params()[iold];
                fc_values[inew] = fc_elem;
                for (i = 0; i < fc_order + 1; ++i) {
                    elem_indices[inew * (fc_order + 1) + i] =
                        fcs->get_fc_table()[order][it.right].elems[i];
                }
            }
        }
        ishift += fcs->get_nequiv()[order].size();
    }
}


void ALM::get_fc_all(double *fc_values,
                     int *elem_indices,
                     // (len(fc_values), fc_order + 1) is flatten.
                     const int fc_order) const
// harmonic=1, ...
{
    int i;
    double fc_elem;
    const unsigned int ntran = symmetry->get_ntran();

    const auto maxorder = interaction->get_maxorder();
    if (fc_order > maxorder) {
        std::cout << "fc_order must not be larger than maxorder" << std::endl;
        exit(EXIT_FAILURE);
    }

    auto ishift = 0;
    int ip;
    std::vector<int> pair_tmp(fc_order + 1);
    std::vector<int> pair_tran(fc_order + 1);
    std::vector<int> xyz_tmp(fc_order + 1);

    for (int order = 0; order < fc_order; ++order) {

        if (fcs->get_nequiv()[order].empty()) { continue; }

        auto id = 0;

        if (order == fc_order - 1) {
            for (const auto &it : fcs->get_fc_table()[order]) {

                ip = it.mother + ishift;
                fc_elem = fitting->get_params()[ip] * it.sign;

                for (i = 0; i < fc_order + 1; ++i) {
                    pair_tmp[i] = it.elems[i] / 3;
                    xyz_tmp[i] = it.elems[i] % 3;
                }

                for (int itran = 0; itran < ntran; ++itran) {
                    for (i = 0; i < fc_order + 1; ++i) {
                        pair_tran[i] = symmetry->get_map_sym()[pair_tmp[i]][symmetry->get_symnum_tran()[itran]];
                    }
                    fc_values[id] = fc_elem;
                    for (i = 0; i < fc_order + 1; ++i) {
                        elem_indices[id * (fc_order + 1) + i] =
                            3 * pair_tran[i] + xyz_tmp[i];
                    }
                    ++id;
                }
            }
        }

        ishift += fcs->get_nequiv()[order].size();
    }
}

void ALM::set_fc(double *fc_in) const
{
    fitting->set_fcs_values(interaction->get_maxorder(),
                            fc_in,
                            fcs->get_nequiv(),
                            constraint);
}

void ALM::get_matrix_elements(const int ndata_used,
                              double *amat,
                              double *bvec) const
{
    const auto maxorder = interaction->get_maxorder();
    double fnorm;

    fitting->get_matrix_elements_algebraic_constraint(maxorder,
                                                      ndata_used,
                                                      amat,
                                                      bvec,
                                                      fnorm,
                                                      symmetry,
                                                      fcs,
                                                      constraint);
}


void ALM::generate_force_constant()
{
    initialize_structure();
    initialize_interaction();
}

void ALM::run()
{
    generate_force_constant();

    if (run_mode == "fitting" || run_mode == "lasso") {
        optimize();
    } else if (run_mode == "suggest") {
        run_suggest();
    }
}

int ALM::optimize()
{
    if (!structure_initialized) {
        std::cout << "initialize_structure must be called beforehand." << std::endl;
        exit(EXIT_FAILURE);
    }
    if (!ready_to_fit) {
        constraint->setup(system,
                          fcs,
                          interaction,
                          symmetry,
                          run_mode,
                          verbosity,
                          timer);
        ready_to_fit = true;
    }
    auto maxorder = interaction->get_maxorder();
    std::vector<std::string> str_order(maxorder);
    for (auto i = 0; i < maxorder; ++i) {
        str_order[i] = interaction->get_ordername(i);
    }
    int info = fitting->optimize_main(symmetry,
                                      constraint,
                                      fcs,
                                      maxorder,
                                      str_order,
                                      system->get_supercell().number_of_atoms,
                                      verbosity,
                                      files->file_disp,
                                      files->file_force,
                                      timer);
    return info;
}

void ALM::run_suggest() const
{
    displace->gen_displacement_pattern(interaction,
                                       symmetry,
                                       fcs,
                                       constraint,
                                       system,
                                       verbosity);
}

<<<<<<< HEAD
//int ALM::optimize_lasso()
//{
//    if (!structure_initialized) {
//        std::cout << "initialize_structure must be called beforehand." << std::endl;
//        exit(EXIT_FAILURE);
//    }
//    if (!ready_to_fit) {
//        constraint->setup(system,
//                          fcs,
//                          interaction,
//                          symmetry,
//                          mode,
//                          verbosity,
//                          timer);
//        ready_to_fit = true;
//    }
//    fitting->elastic_net(symmetry,
//                        interaction,
//                        fcs,
//                        constraint,
//                        system->get_supercell().number_of_atoms,
//                        files,
//                        verbosity,
//                        fitting,
//                        timer);
//
//    int info = 1;
//    return info;
//}
=======
int ALM::optimize_lasso()
{
    if (!structure_initialized) {
        std::cout << "initialize_structure must be called beforehand." << std::endl;
        exit(EXIT_FAILURE);
    }
    if (!ready_to_fit) {
        constraint->setup(system,
                          fcs,
                          interaction,
                          symmetry,
                          run_mode,
                          verbosity,
                          timer);
        ready_to_fit = true;
    }
    lasso->lasso_main(symmetry,
                      interaction,
                      fcs,
                      system->get_supercell().number_of_atoms,
                      files,
                      verbosity,
                      constraint,
                      fitting,
                      timer);

    int info = 1;
    return info;
}
>>>>>>> f61a250e


void ALM::initialize_structure()
{
    // Initialization of structure information.
    // Perform initialization only once.

    if (structure_initialized) return;
    system->init(verbosity, timer);
    files->init();
    symmetry->init(system, verbosity, timer);
    structure_initialized = true;
}

void ALM::initialize_interaction()
{
    // Build interaction & force constant table
    interaction->init(system,
                      symmetry,
                      verbosity,
                      timer);
    fcs->init(interaction,
              symmetry,
              system->get_supercell().number_of_atoms,
              verbosity,
              timer);

    // Switch off the ready flag because the force constants are updated
    // but corresponding constranits are not.
    ready_to_fit = false;
}<|MERGE_RESOLUTION|>--- conflicted
+++ resolved
@@ -603,7 +603,6 @@
                                        verbosity);
 }
 
-<<<<<<< HEAD
 //int ALM::optimize_lasso()
 //{
 //    if (!structure_initialized) {
@@ -633,37 +632,6 @@
 //    int info = 1;
 //    return info;
 //}
-=======
-int ALM::optimize_lasso()
-{
-    if (!structure_initialized) {
-        std::cout << "initialize_structure must be called beforehand." << std::endl;
-        exit(EXIT_FAILURE);
-    }
-    if (!ready_to_fit) {
-        constraint->setup(system,
-                          fcs,
-                          interaction,
-                          symmetry,
-                          run_mode,
-                          verbosity,
-                          timer);
-        ready_to_fit = true;
-    }
-    lasso->lasso_main(symmetry,
-                      interaction,
-                      fcs,
-                      system->get_supercell().number_of_atoms,
-                      files,
-                      verbosity,
-                      constraint,
-                      fitting,
-                      timer);
-
-    int info = 1;
-    return info;
-}
->>>>>>> f61a250e
 
 
 void ALM::initialize_structure()
