/*
 alm.cpp

 Copyright (c) 2014, 2015, 2016 Terumasa Tadano

 This file is distributed under the terms of the MIT license.
 Please see the file 'LICENCE.txt' in the root directory
 or http://opensource.org/licenses/mit-license.php for information.
*/

#include "alm.h"
#include "constraint.h"
#include "fcs.h"
#include "files.h"
#include "optimize.h"
#include "cluster.h"
#include "patterndisp.h"
#include "symmetry.h"
#include "system.h"
#include "timer.h"
#include <iostream>
#include <string>

using namespace ALM_NS;

ALM::ALM()
{
    init_instances();
    verbosity = 1;
    structure_initialized = false;
    ready_to_fit = false;
    ofs_alm = nullptr;
    coutbuf = nullptr;
}

ALM::~ALM()
{
    delete files;
    delete system;
    delete cluster;
    delete fcs;
    delete symmetry;
    delete optimize;
    delete constraint;
    delete displace;
    delete timer;
}

void ALM::init_instances()
{
    files = new Files();
    system = new System();
    cluster = new Cluster();
    fcs = new Fcs();
    symmetry = new Symmetry();
    optimize = new Optimize();
    constraint = new Constraint();
    displace = new Displace();
    timer = new Timer();
}

void ALM::set_verbosity(const int verbosity_in)
{
    verbosity = verbosity_in;
}

int ALM::get_verbosity() const
{
    return verbosity;
}

void ALM::set_output_filename_prefix(const std::string prefix) const // PREFIX
{
    files->set_prefix(prefix);
}

void ALM::set_print_hessian(const bool print_hessian) const // HESSIAN
{
    files->print_hessian = print_hessian;
}

void ALM::set_print_symmetry(const int printsymmetry) const // PRINTSYM
{
    symmetry->set_print_symmetry(printsymmetry);
}

void ALM::set_datfile_train(const DispForceFile &dat_in) const
{
    files->set_datfile_train(dat_in);
}

void ALM::set_datfile_validation(const DispForceFile &dat_in) const
{
    files->set_datfile_validation(dat_in);
}

void ALM::set_symmetry_tolerance(const double tolerance) const // TOLERANCE
{
    symmetry->set_tolerance(tolerance);
}

void ALM::set_displacement_param(const bool trim_dispsign_for_evenfunc) const // TRIMEVEN
{
    displace->set_trim_dispsign_for_evenfunc(trim_dispsign_for_evenfunc);
}

void ALM::set_displacement_basis(const std::string str_disp_basis) const // DBASIS
{
    displace->set_disp_basis(str_disp_basis);
}

void ALM::set_periodicity(const int is_periodic[3]) const // PERIODIC
{
    system->set_periodicity(is_periodic);
}

void ALM::set_cell(const size_t nat,
                   const double lavec[3][3],
                   const double xcoord[][3],
                   const int kind[],
                   const std::string kdname[]) const
{
    system->set_supercell(lavec, nat, kind, xcoord);
    system->set_kdname(kdname);
}

void ALM::set_magnetic_params(const size_t nat,
                              const double (*magmom)[3],
                              // MAGMOM
                              const bool lspin,
                              const int noncollinear,
                              // NONCOLLINEAR
                              const int trev_sym_mag,
                              // TREVSYM
                              const std::string str_magmom) const // MAGMOM
{
    system->set_spin_variables(nat,
                               lspin,
                               noncollinear,
                               trev_sym_mag,
                               magmom);
    system->set_str_magmom(str_magmom);
}

void ALM::set_u_train(const std::vector<std::vector<double>> &u) const
{
    optimize->set_u_train(u);
}

void ALM::set_f_train(const std::vector<std::vector<double>> &f) const
{
    optimize->set_f_train(f);
}

void ALM::set_validation_data(const std::vector<std::vector<double>> &u,
                              const std::vector<std::vector<double>> &f) const
{
    optimize->set_validation_data(u, f);
}

void ALM::set_optimizer_control(const OptimizerControl &optcontrol_in) const
{
    optimize->set_optimizer_control(optcontrol_in);
}

void ALM::set_constraint_mode(const int constraint_flag) const // ICONST
{
    constraint->set_constraint_mode(constraint_flag);
}

void ALM::set_tolerance_constraint(const double tolerance_constraint) const // TOL_CONST
{
    constraint->set_tolerance_constraint(tolerance_constraint);
}

void ALM::set_rotation_axis(const std::string rotation_axis) const // ROTAXIS
{
    constraint->set_rotation_axis(rotation_axis);
}

void ALM::set_fc_file(const int order,
                      const std::string fc_file) const
{
    constraint->set_fc_file(order, fc_file);
}

void ALM::set_fc_fix(const int order,
                     const bool fc_fix) const
{
    if (order == 2) {
        constraint->set_fix_harmonic(fc_fix);
    }
    if (order == 3) {
        constraint->set_fix_cubic(fc_fix);
    }
}

void ALM::set_sparse_mode(const int sparse_mode) const // SPARSE
{
    auto optctrl = optimize->get_optimizer_control();
    optctrl.use_sparse_solver = sparse_mode;
    optimize->set_optimizer_control(optctrl);
}

void ALM::set_forceconstant_basis(const std::string preferred_basis) const // FC_BASIS
{
    fcs->set_forceconstant_basis(preferred_basis);
}

std::string ALM::get_forceconstant_basis() const
{
    return fcs->get_forceconstant_basis();
}

void ALM::define(const int maxorder,
                 const size_t nkd,
                 const int *nbody_include,
                 const double *cutoff_radii) const
{
    // nkd = 0 means cutoff_radii undefined (hopefully nullptr).
    cluster->define(maxorder,
                    nkd,
                    nbody_include,
                    cutoff_radii);
}

OptimizerControl ALM::get_optimizer_control() const
{
    return optimize->get_optimizer_control();
}

std::vector<std::vector<double>> ALM::get_u_train() const
{
    return optimize->get_u_train();
}

std::vector<std::vector<double>> ALM::get_f_train() const
{
    return optimize->get_f_train();
}

size_t ALM::get_number_of_data() const
{
    return optimize->get_number_of_data();
}

size_t ALM::get_nrows_sensing_matrix() const
{
    return optimize->get_number_of_rows_sensing_matrix();
}

double ALM::get_cv_l1_alpha() const
{
    return optimize->get_cv_l1_alpha();
}

Cell ALM::get_supercell() const
{
    return system->get_supercell();
}

std::string* ALM::get_kdname() const
{
    return system->get_kdname();
}

Spin ALM::get_spin() const
{
    return system->get_spin();
}

std::string ALM::get_str_magmom() const
{
    return system->get_str_magmom();
}

double*** ALM::get_x_image() const
{
    return system->get_x_image();
}

int* ALM::get_periodicity() const
{
    return system->get_periodicity();
}

const std::vector<std::vector<int>>& ALM::get_atom_mapping_by_pure_translations() const
{
    return symmetry->get_map_p2s();
}

int ALM::get_maxorder() const
{
    return cluster->get_maxorder();
}

int* ALM::get_nbody_include() const
{
    return cluster->get_nbody_include();
}

size_t ALM::get_number_of_displacement_patterns(const int fc_order) const
// harmonic=1, ...
{
    const auto order = fc_order - 1;
    return displace->get_pattern_all(order).size();
}

void ALM::get_number_of_displaced_atoms(int *numbers,
                                        const int fc_order) const
// harmonic=1, ...
{
    const auto order = fc_order - 1;

    for (size_t i = 0; i < displace->get_pattern_all(order).size(); ++i) {
        numbers[i] = static_cast<int>(displace->get_pattern_all(order)[i].atoms.size());
    }
}

int ALM::get_displacement_patterns(int *atom_indices,
                                   double *disp_patterns,
                                   const int fc_order) const
// harmonic=1, ...
{
    const auto order = fc_order - 1;

    auto i_atom = 0;
    auto i_disp = 0;
    for (const auto &displacements : displace->get_pattern_all(order)) {
        for (size_t j = 0; j < displacements.atoms.size(); ++j) {
            atom_indices[i_atom] = displacements.atoms[j];
            ++i_atom;
            for (auto k = 0; k < 3; ++k) {
                disp_patterns[i_disp] = displacements.directions[3 * j + k];
                ++i_disp;
            }
        }
    }

    // 0:Cartesian or 1:Fractional. -1 means something wrong.
    if (displace->get_disp_basis()[0] == 'C') {
        return 0;
    }
    if (displace->get_disp_basis()[0] == 'F') {
        return 1;
    }
    return -1;
}

size_t ALM::get_number_of_fc_elements(const int fc_order) const
// harmonic=1, ...
{
    const auto order = fc_order - 1;

    if (fcs->get_nequiv()[order].empty()) { return 0; }
    size_t id = 0;
    const auto num_unique_elems = fcs->get_nequiv()[order].size();

    for (size_t iuniq = 0; iuniq < num_unique_elems; ++iuniq) {
        const auto num_equiv_elems = fcs->get_nequiv()[order][iuniq];
        id += num_equiv_elems;
    }
    return id;
}

size_t ALM::get_number_of_irred_fc_elements(const int fc_order) // harmonic=1, ...
{
    // Returns the number of irreducible force constants for the given order.
    // The irreducible force constant means a set of independent force constants
    // reduced by using all available symmetry operations and
    // constraints for translational invariance. Rotational invariance is not considered.

    const auto order = fc_order - 1;
    if (!ready_to_fit) {
        constraint->setup(system,
                          fcs,
                          cluster,
                          symmetry,
<<<<<<< HEAD
=======
                          get_optimizer_control().linear_model,
>>>>>>> 481e2df1
                          verbosity,
                          timer);
        ready_to_fit = true;
    }
    return constraint->get_index_bimap(order).size();
}

size_t ALM::get_number_of_fc_origin(const int fc_order,
                                    const int permutation) const
{
    if (fc_order <= 0) {
        std::cout << "fc_order must be larger than 0." << std::endl;
        exit(EXIT_FAILURE);
    }
    const auto maxorder = cluster->get_maxorder();
    if (fc_order > maxorder) {
        std::cout << "fc_order must not be larger than maxorder" << std::endl;
        exit(EXIT_FAILURE);
    }
    auto nfc_cart = fcs->get_nfc_cart(1);

    if (nfc_cart.size() < fc_order) {
        std::cout << "fc has not yet been computed or set." << std::endl;
        exit(EXIT_FAILURE);
    }

    if (permutation) {
        return fcs->get_nfc_cart(1)[fc_order - 1];
    } else {
        return fcs->get_nfc_cart(0)[fc_order - 1];
    }
}

void ALM::get_fc_origin(double *fc_values,
                        int *elem_indices,
                        // (len(fc_values), fc_order + 1) is flatten.
                        const int fc_order, // harmonic=1, ...
                        const int permutation) const
{
    // Return a set of force constants Phi(i,j,k,...) where i is an atom
    // inside the primitive cell at origin.

    const auto maxorder = cluster->get_maxorder();
    if (fc_order > maxorder) {
        std::cout << "fc_order must not be larger than maxorder" << std::endl;
        exit(EXIT_FAILURE);
    }
    if (!fcs->get_fc_cart()) {
        std::cout << "fc has not yet been computed." << std::endl;
        exit(EXIT_FAILURE);
    }

    auto id = 0;

    if (permutation) {
        for (const auto &it : fcs->get_fc_cart()[fc_order - 1]) {
            fc_values[id] = it.fc_value;
            for (auto i = 0; i < fc_order + 1; ++i) {
                elem_indices[id * (fc_order + 1) + i] = it.flattenarray[i];
            }
            ++id;
        }
    } else {
        for (const auto &it : fcs->get_fc_cart()[fc_order - 1]) {
            if (it.is_ascending_order) {
                fc_values[id] = it.fc_value;
                for (auto i = 0; i < fc_order + 1; ++i) {
                    elem_indices[id * (fc_order + 1) + i] = it.flattenarray[i];
                }
                ++id;
            }
        }
    }
}


void ALM::get_fc_irreducible(double *fc_values,
                             int *elem_indices,
                             // (len(fc_values), fc_order + 1) is flatten.
                             const int fc_order) // harmonic=1, ...
{
    // Return an irreducible set of force constants.

    double fc_elem;

    const auto maxorder = cluster->get_maxorder();
    if (fc_order > maxorder) {
        std::cout << "fc_order must not be larger than maxorder" << std::endl;
        exit(EXIT_FAILURE);
    }
    if (!optimize->get_params()) {
        std::cout << "fc has not yet been computed." << std::endl;
        exit(EXIT_FAILURE);
    }

    if (!ready_to_fit) {
        constraint->setup(system,
                          fcs,
                          cluster,
                          symmetry,
<<<<<<< HEAD
=======
                          get_optimizer_control().linear_model,
>>>>>>> 481e2df1
                          verbosity,
                          timer);
        ready_to_fit = true;
    }

    size_t ishift = 0;
    size_t inew, iold;

    for (auto order = 0; order < fc_order; ++order) {

        if (constraint->get_index_bimap(order).empty()) { continue; }

        if (order == fc_order - 1) {
            for (const auto &it : constraint->get_index_bimap(order)) {
                inew = it.left;
                iold = it.right + ishift;

                fc_elem = optimize->get_params()[iold];
                fc_values[inew] = fc_elem;
                for (auto i = 0; i < fc_order + 1; ++i) {
                    elem_indices[inew * (fc_order + 1) + i] =
                        fcs->get_fc_table()[order][it.right].elems[i];
                }
            }
        }
        ishift += fcs->get_nequiv()[order].size();
    }
}


void ALM::get_fc_all(double *fc_values,
                     int *elem_indices,  // (len(fc_values), fc_order + 1) is flatten.
                     const int fc_order, // harmonic=1, ...
                     const int permutation) const
{
    int i;
    const auto ntran = symmetry->get_ntran();
    const auto maxorder = cluster->get_maxorder();

    if (fc_order > maxorder) {
        std::cout << "fc_order must not be larger than maxorder" << std::endl;
        exit(EXIT_FAILURE);
    }
    if (!fcs->get_fc_cart()) {
        std::cout << "fc has not yet been computed." << std::endl;
        exit(EXIT_FAILURE);
    }

    std::vector<int> pair_tran(fc_order + 1);
    size_t id = 0;

     if (permutation) {
        for (const auto &it : fcs->get_fc_cart()[fc_order - 1]) {

            for (size_t itran = 0; itran < ntran; ++itran) {
                for (i = 0; i < fc_order + 1; ++i) {
                    pair_tran[i] = symmetry->get_map_sym()[it.atoms[i]][symmetry->get_symnum_tran()[itran]];
                }
                fc_values[id] = it.fc_value;
                for (i = 0; i < fc_order + 1; ++i) {
                    elem_indices[id * (fc_order + 1) + i] = 3 * pair_tran[i] + it.coords[i];
                }
                ++id;
            }
        }
    } else {
        for (const auto &it : fcs->get_fc_cart()[fc_order - 1]) {
            if (it.is_ascending_order) {
                for (size_t itran = 0; itran < ntran; ++itran) {
                    for (i = 0; i < fc_order + 1; ++i) {
                        pair_tran[i] = symmetry->get_map_sym()[it.atoms[i]][symmetry->get_symnum_tran()[itran]];
                    }
                    fc_values[id] = it.fc_value;
                    for (i = 0; i < fc_order + 1; ++i) {
                        elem_indices[id * (fc_order + 1) + i] = 3 * pair_tran[i] + it.coords[i];
                    }
                    ++id;
                }
            }
        }
    }
}

void ALM::set_fc(double *fc_in) const
{
    optimize->set_fcs_values(cluster->get_maxorder(),
                             fc_in,
                             fcs->get_nequiv(),
                             constraint);

    fcs->set_forceconstant_cartesian(cluster->get_maxorder(),
                                     optimize->get_params());
}

void ALM::get_matrix_elements(double *amat,
                              double *bvec) const
{
    const auto maxorder = cluster->get_maxorder();
    double fnorm;

    std::vector<double> amat_vec;
    std::vector<double> bvec_vec;

    optimize->get_matrix_elements_algebraic_constraint(maxorder,
                                                       amat_vec,
                                                       bvec_vec,
                                                       optimize->get_u_train(),
                                                       optimize->get_f_train(),
                                                       fnorm,
                                                       symmetry,
                                                       fcs,
                                                       constraint);
    // This may be inefficient.
    auto i = 0;
    for (const auto it : amat_vec) {
        amat[i++] = it;
    }
    i = 0;
    for (const auto it : bvec_vec) {
        bvec[i++] = it;
    }
    //amat = amat_vec.data();
    //bvec = bvec_vec.data();
}

int ALM::run_optimize()
{
    if (!structure_initialized) {
        std::cout << "initialize must be called beforehand." << std::endl;
        exit(EXIT_FAILURE);
    }
    if (!ready_to_fit) {
        constraint->setup(system,
                          fcs,
                          cluster,
                          symmetry,
<<<<<<< HEAD
=======
                          get_optimizer_control().linear_model,
>>>>>>> 481e2df1
                          verbosity,
                          timer);
        ready_to_fit = true;
    }
    const auto maxorder = cluster->get_maxorder();
    std::vector<std::string> str_order(maxorder);
    for (auto i = 0; i < maxorder; ++i) {
        str_order[i] = cluster->get_ordername(i);
    }
    const auto info = optimize->optimize_main(symmetry,
                                              constraint,
                                              fcs,
                                              maxorder,
                                              files->get_prefix(),
                                              str_order,
                                              verbosity,
                                              files->get_datfile_train(),
                                              files->get_datfile_validation(),
                                              timer);
    return info;
}

void ALM::run_suggest()
{
    displace->gen_displacement_pattern(cluster,
                                       symmetry,
                                       fcs,
                                       constraint,
                                       system,
                                       verbosity);
}

void ALM::init_fc_table()
{
    // Initialization of structure information.
    // Perform initialization only once.

    if (structure_initialized) return;
    system->init(verbosity, timer);
    files->init();
    symmetry->init(system, verbosity, timer);
    structure_initialized = true;

    // Build cluster & force constant table
    cluster->init(system,
                  symmetry,
                  verbosity,
                  timer);
    fcs->init(cluster,
              symmetry,
              system->get_supercell(),
              verbosity,
              timer);

    // Switch off the ready flag because the force constants are updated
    // but corresponding constranits are not.
    ready_to_fit = false;
}<|MERGE_RESOLUTION|>--- conflicted
+++ resolved
@@ -376,10 +376,7 @@
                           fcs,
                           cluster,
                           symmetry,
-<<<<<<< HEAD
-=======
                           get_optimizer_control().linear_model,
->>>>>>> 481e2df1
                           verbosity,
                           timer);
         ready_to_fit = true;
@@ -480,10 +477,7 @@
                           fcs,
                           cluster,
                           symmetry,
-<<<<<<< HEAD
-=======
                           get_optimizer_control().linear_model,
->>>>>>> 481e2df1
                           verbosity,
                           timer);
         ready_to_fit = true;
@@ -620,10 +614,7 @@
                           fcs,
                           cluster,
                           symmetry,
-<<<<<<< HEAD
-=======
                           get_optimizer_control().linear_model,
->>>>>>> 481e2df1
                           verbosity,
                           timer);
         ready_to_fit = true;
