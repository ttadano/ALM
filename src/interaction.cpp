/*
interaction.cpp

Copyright (c) 2014, 2015, 2016 Terumasa Tadano

This file is distributed under the terms of the MIT license.
Please see the file 'LICENCE.txt' in the root directory 
or http://opensource.org/licenses/mit-license.php for information.
*/

#include <iostream>
#include <iomanip>
#include <vector>
#include <algorithm>
#include <set>
#include <boost/lexical_cast.hpp>
#include "interaction.h"
#include "memory.h"
#include "system.h"
#include "error.h"
#include "symmetry.h"
#include "combination.h"
#include "constants.h"
#include "files.h"
#include "timer.h"
#include "fcs.h"
#include <cmath>

using namespace ALM_NS;

Interaction::Interaction(ALMCore *alm) : Pointers(alm)
{
    set_default_variables();
}

Interaction::~Interaction()
{
    deallocate_variables();
}

void Interaction::init()
{
    int i, j, k;
    int nat = system->nat;
    int nkd = system->nkd;

    alm->timer->start_clock("interaction");

    std::cout << " INTERACTION" << std::endl;
    std::cout << " ===========" << std::endl << std::endl;

    allocate(str_order, maxorder);
    set_ordername();

    std::cout << "  +++ Cutoff Radii Matrix in Bohr Unit (NKD x NKD matrix) +++" << std::endl;

    for (i = 0; i < maxorder; ++i) {
        std::cout << "  " << std::setw(9) << str_order[i] << std::endl;
        for (j = 0; j < nkd; ++j) {
            for (k = 0; k < nkd; ++k) {
                if (rcs[i][j][k] < 0.0) {
                    std::cout << std::setw(9) << "None";
                } else {
                    std::cout << std::setw(9) << rcs[i][j][k];
                }
            }
            std::cout << std::endl;
        }
        std::cout << std::endl;
    }

    nneib = 27;
<<<<<<< HEAD
    if (x_image) {
        deallocate(x_image);
    }
    allocate(x_image, nneib, nat, 3);

    if (exist_image) {
        deallocate(exist_image);
    }
    allocate(exist_image, nneib);

    if (distall) {
        deallocate(distall);
    }
    allocate(distall, nat, nat);

    if (mindist_pairs) {
        deallocate(mindist_pairs);
    }
    allocate(mindist_pairs, nat, nat);

    if (interaction_pair) {
        deallocate(interaction_pair);
    }
    allocate(interaction_pair, maxorder, symmetry->natmin);

    if (mindist_cluster) {
        deallocate(mindist_cluster);
    }
    allocate(mindist_cluster, maxorder, symmetry->natmin);

    if (pairs) {
        deallocate(pairs);
    }
    allocate(pairs, maxorder);
=======
    memory->allocate(x_image, nneib, nat, 3);
    memory->allocate(exist_image, nneib);
    memory->allocate(distall, nat, nat);
    memory->allocate(mindist_pairs, nat, nat);
    memory->allocate(interaction_pair, maxorder, symmetry->nat_prim);
    memory->allocate(mindist_cluster, maxorder, symmetry->nat_prim);
    memory->allocate(pairs, maxorder);
>>>>>>> 2660df41

    generate_coordinate_of_periodic_images(nat, system->xcoord,
                                           is_periodic, x_image, exist_image);
    get_pairs_of_minimum_distance(nat, x_image, exist_image,
                                  distall, mindist_pairs);
    print_neighborlist(mindist_pairs);
    search_interactions(interaction_pair, pairs);
    //    calc_mindist_clusters2(interaction_pair, mindist_pairs, distall, exist_image, mindist_cluster);
    calc_mindist_clusters(interaction_pair, mindist_pairs,
                          distall, exist_image, mindist_cluster);
    generate_pairs(pairs, mindist_cluster);

    alm->timer->print_elapsed();
    std::cout << " -------------------------------------------------------------------" << std::endl;
    std::cout << std::endl;
     alm->timer->stop_clock("interaction");
}

void Interaction::generate_pairs(std::set<IntList> *pair_out,
                                 std::set<MinimumDistanceCluster> **mindist_cluster)
{
    int i, j;
    int iat;
    int order;
    int natmin = symmetry->nat_prim;
    int nat = system->nat;

    int *pair_tmp;

    for (order = 0; order < maxorder; ++order) {

        pair_out[order].clear();

        if (order + 2 > nbody_include[order]) {
            std::cout << "  For " << std::setw(8) << interaction->str_order[order] << ", ";
            std::cout << "interactions related to more than" << std::setw(2) << nbody_include[order];
            std::cout << " atoms will be neglected." << std::endl;
        }

        allocate(pair_tmp, order + 2);

        for (i = 0; i < natmin; ++i) {

            iat = symmetry->map_p2s[i][0];

            for (auto it = mindist_cluster[order][i].begin();
                 it != mindist_cluster[order][i].end(); ++it) {

                pair_tmp[0] = iat;
                for (j = 0; j < order + 1; ++j) {
                    pair_tmp[j + 1] = (*it).atom[j];
                }

                insort(order + 2, pair_tmp);

                // Ignore many-body case 
                if (nbody(order + 2, pair_tmp) > nbody_include[order]) continue;
                pair_out[order].insert(IntList(order + 2, pair_tmp));
            }
        }
        deallocate(pair_tmp);
    }
}

void Interaction::set_default_variables()
{
    maxorder = 0;
    is_periodic[0] = 1;
    is_periodic[1] = 1;
    is_periodic[2] = 1;
    nbody_include = nullptr;

    nneib = 0;
    maxorder = 0;
    rcs = nullptr;
    x_image = nullptr;
    exist_image = nullptr;
    str_order = nullptr;
    distall = nullptr;
    mindist_pairs = nullptr;
    pairs = nullptr;
    interaction_pair = nullptr;
    mindist_cluster = nullptr;
}

void Interaction::deallocate_variables()
{
    if (x_image) {
        deallocate(x_image);
    }
    if (exist_image) {
        deallocate(exist_image);
    }
    if (str_order) {
        deallocate(str_order);
    }
    if (pairs) {
        deallocate(pairs);
    }
    if (mindist_pairs) {
        deallocate(mindist_pairs);
    }
    if (interaction_pair) {
        deallocate(interaction_pair);
    }
    if (mindist_cluster) {
        deallocate(mindist_cluster);
    }
    if (distall) {
        deallocate(distall);
    }
}

void Interaction::generate_coordinate_of_periodic_images(const unsigned int nat,
                                                         double **xf_in,
                                                         const int periodic_flag[3],
                                                         double ***xc_out,
                                                         int *is_allowed)
{
    //
    // Generate Cartesian coordinates of atoms in the neighboring 27 supercells
    // 

    unsigned int i, j;
    int ia, ja, ka;
    int icell;

    icell = 0;
    for (i = 0; i < nat; ++i) {
        for (j = 0; j < 3; ++j) {
            xc_out[0][i][j] = xf_in[i][j];
        }
    }
    // Convert to Cartesian coordinate
    system->frac2cart(xc_out[0]);

    for (ia = -1; ia <= 1; ++ia) {
        for (ja = -1; ja <= 1; ++ja) {
            for (ka = -1; ka <= 1; ++ka) {

                if (ia == 0 && ja == 0 && ka == 0) continue;

                ++icell;
                for (i = 0; i < nat; ++i) {
                    xc_out[icell][i][0] = xf_in[i][0] + static_cast<double>(ia);
                    xc_out[icell][i][1] = xf_in[i][1] + static_cast<double>(ja);
                    xc_out[icell][i][2] = xf_in[i][2] + static_cast<double>(ka);
                }
                // Convert to Cartesian coordinate
                system->frac2cart(xc_out[icell]);
            }
        }
    }

    icell = 0;
    is_allowed[0] = 1;

    for (ia = -1; ia <= 1; ++ia) {
        for (ja = -1; ja <= 1; ++ja) {
            for (ka = -1; ka <= 1; ++ka) {

                ++icell;

                // When periodic flag is zero along an axis, 
                // periodic images along that axis cannot be considered.
                if (((std::abs(ia) == 1) && (periodic_flag[0] == 0)) ||
                    ((std::abs(ja) == 1) && (periodic_flag[1] == 0)) ||
                    ((std::abs(ka) == 1) && (periodic_flag[2] == 0))) {

                    is_allowed[icell] = 0;

                } else {

                    is_allowed[icell] = 1;
                }
            }
        }
    }
}

double Interaction::distance(double *x1, double *x2)
{
    double dist;
    dist = std::pow(x1[0] - x2[0], 2) + std::pow(x1[1] - x2[1], 2) + std::pow(x1[2] - x2[2], 2);
    dist = std::sqrt(dist);

    return dist;
}

void Interaction::get_pairs_of_minimum_distance(int nat,
                                                double ***xc_in,
                                                int *exist,
                                                std::vector<DistInfo> **distall,
                                                std::vector<DistInfo> **mindist_pairs)
{
    //
    // Calculate the minimum distance between atom i and j 
    // under the periodic boundary conditions
    //
    int icell = 0;
    int i, j, k;
    double dist_tmp;
    double vec[3];


    for (i = 0; i < nat; ++i) {
        for (j = 0; j < nat; ++j) {

            distall[i][j].clear();

            for (icell = 0; icell < nneib; ++icell) {

                if (exist[icell]) {

                    dist_tmp = distance(xc_in[0][i], xc_in[icell][j]);

                    for (k = 0; k < 3; ++k) vec[k] = xc_in[icell][j][k] - xc_in[0][i][k];

                    distall[i][j].push_back(DistInfo(icell, dist_tmp, vec));
                }
            }
            std::sort(distall[i][j].begin(), distall[i][j].end());
        }
    }

    // Construct pairs of minimum distance.

    double dist_min;
    for (i = 0; i < nat; ++i) {
        for (j = 0; j < nat; ++j) {
            mindist_pairs[i][j].clear();

            dist_min = distall[i][j][0].dist;
<<<<<<< HEAD
            for (auto it = distall[i][j].cbegin(); it != distall[i][j].cend(); ++it) {
                if (std::abs((*it).dist - dist_min) < eps8) {
=======
            for (std::vector<DistInfo>::const_iterator it = distall[i][j].begin();
                 it != distall[i][j].end(); ++it) {
                // The tolerance below (1.e-3) should be chosen so that 
                // the mirror images with equal distances are found correctly.
                // If this fails, the phonon dispersion would be incorrect.
                if (std::abs((*it).dist - dist_min) < 1.0e-3) {
>>>>>>> 2660df41
                    mindist_pairs[i][j].push_back(DistInfo(*it));
                }
            }
        }
    }
}

void Interaction::print_neighborlist(std::vector<DistInfo> **mindist)
{
    //
    // Print the list of neighboring atoms and distances
    //
    int i, j, k;
    int iat;
    int nat = system->nat;
    int icount;

    double dist_tmp;
    std::vector<DistList> *neighborlist;

<<<<<<< HEAD
    allocate(neighborlist, symmetry->natmin);
=======
    memory->allocate(neighborlist, symmetry->nat_prim);
>>>>>>> 2660df41

    for (i = 0; i < symmetry->nat_prim; ++i) {
        neighborlist[i].clear();

        iat = symmetry->map_p2s[i][0];

        for (j = 0; j < nat; ++j) {
            neighborlist[i].push_back(DistList(j, mindist[iat][j][0].dist));
        }
        std::sort(neighborlist[i].begin(), neighborlist[i].end());
    }

    std::cout << std::endl;
    std::cout << "  List of neighboring atoms below." << std::endl;
    std::cout << "  Format [N th-nearest shell, distance in Bohr (Number of atoms on the shell)]"
        << std::endl << std::endl;

    int nthnearest;
    std::vector<int> atomlist;

    for (i = 0; i < symmetry->nat_prim; ++i) {

        nthnearest = 0;
        atomlist.clear();

        iat = symmetry->map_p2s[i][0];
        std::cout << std::setw(5) << iat + 1 << " ("
            << std::setw(3) << system->kdname[system->kd[iat] - 1] << "): ";

        dist_tmp = 0.0;

        for (j = 0; j < nat; ++j) {

            if (neighborlist[i][j].dist < eps8) continue; // distance is zero

            if (std::abs(neighborlist[i][j].dist - dist_tmp) > eps6) {

                if (atomlist.size() > 0) {
                    nthnearest += 1;

                    if (nthnearest > 1) std::cout << std::setw(13) << " ";

                    std::cout << std::setw(3) << nthnearest << std::setw(10) << dist_tmp
                        << " (" << std::setw(3) << atomlist.size() << ") -";

                    icount = 0;
                    for (k = 0; k < atomlist.size(); ++k) {

                        if (icount % 4 == 0 && icount > 0) {
                            std::cout << std::endl;
                            std::cout << std::setw(34) << " ";
                        }
                        ++icount;

                        std::cout << std::setw(4) << atomlist[k] + 1;
                        std::cout << "(" << std::setw(3)
                            << system->kdname[system->kd[atomlist[k]] - 1] << ")";

                    }
                    std::cout << std::endl;
                }


                dist_tmp = neighborlist[i][j].dist;
                atomlist.clear();
                atomlist.push_back(neighborlist[i][j].atom);
            } else {
                atomlist.push_back(neighborlist[i][j].atom);
            }
        }
        if (atomlist.size() > 0) {
            nthnearest += 1;

            if (nthnearest > 1) std::cout << std::setw(13) << " ";

            std::cout << std::setw(3) << nthnearest << std::setw(10) << dist_tmp
                << " (" << std::setw(3) << atomlist.size() << ") -";

            icount = 0;
            for (k = 0; k < atomlist.size(); ++k) {

                if (icount % 4 == 0 && icount > 0) {
                    std::cout << std::endl;
                    std::cout << std::setw(34) << " ";
                }
                ++icount;

                std::cout << std::setw(4) << atomlist[k] + 1;
                std::cout << "(" << std::setw(3)
                    << system->kdname[system->kd[atomlist[k]] - 1] << ")";

            }
            std::cout << std::endl;
        }
        std::cout << std::endl;
    }
    atomlist.clear();
    deallocate(neighborlist);
}

void Interaction::search_interactions(std::vector<int> **interaction_list_out,
                                      std::set<IntList> *pair_out)
{
    //
    // Search atoms inside the cutoff radii for harmonic and anharmonic interactions.
    // 
    int i;
    int order;
    int natmin = symmetry->nat_prim;
    int iat, jat;
    int nat = system->nat;
    int ikd, jkd;

    double cutoff_tmp;
    std::set<IntList> *interacting_atom_pairs;
    std::vector<int> intlist;

    allocate(interacting_atom_pairs, maxorder);

    for (order = 0; order < maxorder; ++order) {
        for (i = 0; i < natmin; ++i) {
            interaction_list_out[order][i].clear();

            iat = symmetry->map_p2s[i][0];
            ikd = system->kd[iat] - 1;

            for (jat = 0; jat < nat; ++jat) {

                jkd = system->kd[jat] - 1;

                cutoff_tmp = rcs[order][ikd][jkd];

                if (cutoff_tmp < 0.0) {

                    // Cutoff 'None'
                    interaction_list_out[order][i].push_back(jat);

                } else {

                    if (mindist_pairs[iat][jat][0].dist <= cutoff_tmp) {
                        interaction_list_out[order][i].push_back(jat);
                    }
                }
            }
        }
    }

    intlist.clear();
    std::cout << std::endl;
    std::cout << "  List of interacting atom pairs considered for each order:" << std::endl;

    for (order = 0; order < maxorder; ++order) {

        interacting_atom_pairs[order].clear();

        std::cout << std::endl << "   ***" << str_order[order] << "***" << std::endl;

        for (i = 0; i < natmin; ++i) {

            if (interaction_list_out[order][i].size() == 0) {
                std::cout << "   No interacting atoms! Skipped." << std::endl;
                continue; // no interaction
            }

            iat = symmetry->map_p2s[i][0];

            intlist.clear();
            for (std::vector<int>::const_iterator it = interaction_list_out[order][i].begin();
                 it != interaction_list_out[order][i].end(); ++it) {
                intlist.push_back((*it));
            }
            std::sort(intlist.begin(), intlist.end()); // Necessarily to sort here

            // write atoms inside the cutoff radius
            int id = 0;
            std::cout << "    Atom " << std::setw(5) << iat + 1
                << "(" << std::setw(3) << system->kdname[system->kd[iat] - 1]
                << ")" << " interacts with atoms ... " << std::endl;

            for (int id = 0; id < intlist.size(); ++id) {
                if (id % 6 == 0) {
                    if (id == 0) {
                        std::cout << "   ";
                    } else {
                        std::cout << std::endl;
                        std::cout << "   ";
                    }
                }
                std::cout << std::setw(5) << intlist[id] + 1 << "("
                    << std::setw(3) << system->kdname[system->kd[intlist[id]] - 1] << ")";
            }

            std::cout << std::endl << std::endl;
            std::cout << "    Number of total interaction pairs = "
                << interaction_list_out[order][i].size() << std::endl << std::endl;

            int *intarr;
            allocate(intarr, order + 2);

            if (intlist.size() > 0) {
                if (order == 0) {
                    for (unsigned int ielem = 0; ielem < intlist.size(); ++ielem) {
                        intarr[0] = iat;
                        intarr[1] = intlist[ielem];
                        insort(2, intarr);

                        interacting_atom_pairs[0].insert(IntList(2, intarr));
                    }
                } else if (order > 0) {
                    CombinationWithRepetition<int> g(intlist.begin(), intlist.end(), order + 1);
                    do {
                        std::vector<int> data = g.now();
                        intarr[0] = iat;
                        intarr[1] = data[0];
                        for (unsigned int isize = 1; isize < data.size(); ++isize) {
                            intarr[isize + 1] = data[isize];
                        }
                        if (!is_incutoff(order + 2, intarr, order)) continue;

                        insort(order + 2, intarr);
                        interacting_atom_pairs[order].insert(IntList(order + 2, intarr));

                    } while (g.next());
                }
            }
            intlist.clear();
            deallocate(intarr);
        }
    }

    std::cout << std::endl;

    deallocate(interacting_atom_pairs);
}

bool Interaction::is_incutoff(const int n,
                              int *atomnumlist,
                              const int order)
{
    int i, j;
    int iat, jat;
    int ikd, jkd;
    int ncheck = n - 1;
    double cutoff_tmp;
    std::vector<DistInfo>::const_iterator it, it2;

    iat = atomnumlist[0];
    ikd = system->kd[iat] - 1;

    for (i = 0; i < n; ++i) {
        iat = atomnumlist[i];
        ikd = system->kd[iat] - 1;

        for (j = i + 1; j < n; ++j) {
            jat = atomnumlist[j];
            jkd = system->kd[jat] - 1;

            cutoff_tmp = rcs[order][ikd][jkd];

            if (cutoff_tmp >= 0.0 &&
                (mindist_pairs[iat][jat][0].dist > cutoff_tmp))
                return false;

        }
    }
    return true;

    /*
    for (i = 0; i < ncheck; ++i) {

    jat = atomnumlist[i + 1];
    jkd = system->kd[jat] - 1;

    if (rcs[order][ikd][jkd] >= 0.0 && 
    (mindist_pairs[iat][jat][0].dist > rcs[order][ikd][jkd])) return false;

    for (j = i + 1; j < ncheck; ++j) {

    kat = atomnumlist[j + 1];
    kkd = system->kd[kat] - 1;

    if (rcs[order][ikd][kkd] >= 0.0 && 
    (mindist_pairs[iat][kat][0].dist > rcs[order][ikd][kkd])) return false;

    cutoff_tmp = rcs[order][jkd][kkd];

    if (cutoff_tmp >= 0.0) {

    in_cutoff_tmp = false;

    for (it = mindist_pairs[iat][jat].begin(); it != mindist_pairs[iat][jat].end(); ++it) {
    for (it2 = mindist_pairs[iat][kat].begin(); it2 != mindist_pairs[iat][kat].end(); ++it2) {
    dist_tmp = distance(x_image[(*it).cell][jat], x_image[(*it2).cell][kat]);

    if (n == 4) {
    if (iat == 0 && jat == 4 && kat == 20) {
    std::cout << "DEBUG :" << std::setw(5) << (*it).cell;
    std::cout << std::setw(5) << (*it2).cell << std::setw(15) << dist_tmp << std::endl;
    }
    }

    if (dist_tmp <= cutoff_tmp) {
    in_cutoff_tmp = true;
    }
    }
    }
    if (!in_cutoff_tmp) return false;
    }
    }
    }
    return true;
    */
}

bool Interaction::is_incutoff2(const int n,
                               int *atomnumlist,
                               const int order)
{
    int i, j;
    int iat, jat, kat;
    int ikd, jkd, kkd;
    int ncheck = n - 1;
    //    int order = n - 2;   
    bool in_cutoff_tmp;
    double cutoff_tmp;
    double dist_tmp;
    std::vector<DistInfo>::const_iterator it, it2;

    iat = atomnumlist[0];
    ikd = system->kd[iat] - 1;

    for (i = 0; i < ncheck; ++i) {

        jat = atomnumlist[i + 1];
        jkd = system->kd[jat] - 1;

        if (rcs[order][ikd][jkd] >= 0.0 &&
            (mindist_pairs[iat][jat][0].dist > rcs[order][ikd][jkd]))
            return false;

        for (j = i + 1; j < ncheck; ++j) {

            kat = atomnumlist[j + 1];
            kkd = system->kd[kat] - 1;

            if (rcs[order][ikd][kkd] >= 0.0 &&
                (mindist_pairs[iat][kat][0].dist > rcs[order][ikd][kkd]))
                return false;

            cutoff_tmp = rcs[order][jkd][kkd];

            if (cutoff_tmp >= 0.0) {

                in_cutoff_tmp = false;

                for (it = mindist_pairs[iat][jat].begin();
                     it != mindist_pairs[iat][jat].end(); ++it) {
                    for (it2 = mindist_pairs[iat][kat].begin();
                         it2 != mindist_pairs[iat][kat].end(); ++it2) {
                        dist_tmp = distance(x_image[(*it).cell][jat], x_image[(*it2).cell][kat]);

                        if (dist_tmp <= cutoff_tmp) {
                            in_cutoff_tmp = true;
                        }
                    }
                }
                if (!in_cutoff_tmp) return false;
            }
        }
    }

    return true;
}

void Interaction::set_ordername()
{
    std::string strnum;

    str_order[0] = "HARMONIC";

    for (int i = 1; i < maxorder; ++i) {
        strnum = boost::lexical_cast<std::string>(i + 2);
        str_order[i] = "ANHARM" + strnum;
    }
}

int Interaction::nbody(const int n, const int *arr)
{
    std::vector<int> v(n);
    int ret;

    for (unsigned int i = 0; i < n; ++i) {
        v[i] = arr[i];
    }
    std::stable_sort(v.begin(), v.end());
    v.erase(std::unique(v.begin(), v.end()), v.end());

    ret = v.size();
    v.clear();

    return ret;
}


void Interaction::calc_mindist_clusters(std::vector<int> **interaction_pair_in,
                                        std::vector<DistInfo> **mindist_pair_in,
                                        std::vector<DistInfo> **distance_image,
                                        int *exist,
                                        std::set<MinimumDistanceCluster> **mindist_cluster_out)
{
    //
    // Calculate the complete set of interaction clusters for each order.
    //

    int natmin = symmetry->nat_prim;
    int i, j, k;
    int iat, jat;
    int order;
    int ii;
    int ikd, jkd;
    int icount;
    int idata;
    unsigned int ielem;

    double dist_tmp, rc_tmp;
    double distmax;

    bool isok;

    int *list_now;

    std::vector<int> intlist;
    std::vector<int> cell_vector;
    std::vector<double> dist_vector;
    std::vector<std::vector<int>> pairs_icell, comb_cell, comb_cell_min;
    std::vector<std::vector<int>> comb_cell_atom_center;
    std::vector<int> accum_tmp;
    std::vector<int> atom_tmp, cell_tmp;
    std::vector<int> intpair_uniq, cellpair;
    std::vector<int> group_atom;
    std::vector<int> data_now;
    std::vector<MinDistList> distance_list;
    std::vector<std::vector<int>> data_vec;

    for (order = 0; order < maxorder; ++order) {
        for (i = 0; i < symmetry->nat_prim; ++i) {

            mindist_cluster_out[order][i].clear();

            iat = symmetry->map_p2s[i][0];
            ikd = system->kd[iat] - 1;

            // List of 2-body interaction pairs
            intlist.clear();
            for (auto it = interaction_pair_in[order][i].cbegin();
                 it != interaction_pair_in[order][i].cend(); ++it) {
                intlist.push_back((*it));
            }
            std::sort(intlist.begin(), intlist.end()); // Need to sort here

            if (order == 0) {

                // Harmonic term

                for (ielem = 0; ielem < intlist.size(); ++ielem) {

                    comb_cell_min.clear();
                    atom_tmp.clear();

                    jat = intlist[ielem];
                    atom_tmp.push_back(jat);

                    for (j = 0; j < mindist_pair_in[iat][jat].size(); ++j) {
                        cell_tmp.clear();
                        cell_tmp.push_back(mindist_pair_in[iat][jat][j].cell);
                        comb_cell_min.push_back(cell_tmp);
                    }
                    distmax = mindist_pair_in[iat][jat][0].dist;
                    mindist_cluster_out[order][i].insert(MinimumDistanceCluster(atom_tmp,
                                                                                comb_cell_min,
                                                                                distmax));
                }

            } else if (order > 0) {

                // Anharmonic terms

                data_vec.clear();
                allocate(list_now, order + 2);

                // First, we generate all possible combinations of interaction clusters.
                CombinationWithRepetition<int> g(intlist.begin(), intlist.end(), order + 1);
                do {
                    std::vector<int> data = g.now();

                    list_now[0] = iat;
                    for (j = 0; j < order + 1; ++j) list_now[j + 1] = data[j];

                    // Save as a candidate if the cluster satisfies the NBODY-rule.
                    if (nbody(order + 2, list_now) <= nbody_include[order]) {
                        data_vec.push_back(data);
                    }

                } while (g.next());

                intlist.clear();

                int ndata = data_vec.size();

                for (idata = 0; idata < ndata; ++idata) {

                    data_now = data_vec[idata];

                    // Uniq the list of atoms in data like as follows:
                    // cubic   term : (i, i) --> (i) x 2
                    // quartic term : (i, i, j) --> (i, j) x (2, 1)
                    intpair_uniq.clear();
                    group_atom.clear();
                    icount = 1;

                    for (j = 0; j < order; ++j) {
                        if (data_now[j] == data_now[j + 1]) {
                            ++icount;
                        } else {
                            group_atom.push_back(icount);
                            intpair_uniq.push_back(data_now[j]);
                            icount = 1;
                        }
                    }
                    group_atom.push_back(icount);
                    intpair_uniq.push_back(data_now[order]);

                    pairs_icell.clear();
                    for (j = 0; j < intpair_uniq.size(); ++j) {
                        jat = intpair_uniq[j];
                        jkd = system->kd[jat] - 1;

                        rc_tmp = rcs[order][ikd][jkd];
                        cell_vector.clear();

                        // Loop over the cell images of atom 'jat' and add to the list 
                        // as a candidate for the minimum distance cluster
                        for (auto it = distance_image[iat][jat].cbegin();
                             it != distance_image[iat][jat].cend(); ++it) {
                            if (exist[(*it).cell]) {
                                if (rc_tmp < 0.0 || (*it).dist <= rc_tmp) {
                                    cell_vector.push_back((*it).cell);
                                }
                            }
                        }
                        pairs_icell.push_back(cell_vector);
                    }

                    accum_tmp.clear();
                    comb_cell.clear();
                    cell_combination(pairs_icell, 0, accum_tmp, comb_cell);

                    distance_list.clear();
                    for (j = 0; j < comb_cell.size(); ++j) {

                        cellpair.clear();

                        for (k = 0; k < group_atom.size(); ++k) {
                            for (ii = 0; ii < group_atom[k]; ++ii) {
                                cellpair.push_back(comb_cell[j][k]);
                            }
                        }

                        dist_vector.clear();

                        for (k = 0; k < cellpair.size(); ++k) {
                            dist_tmp = distance(x_image[cellpair[k]][data_now[k]], x_image[0][iat]);
                            dist_vector.push_back(dist_tmp);
                        }

                        // Flag to check if the distance is smaller than the cutoff radius
                        isok = true;

                        for (k = 0; k < cellpair.size(); ++k) {
                            for (ii = k + 1; ii < cellpair.size(); ++ii) {
                                dist_tmp = distance(x_image[cellpair[k]][data_now[k]],
                                                    x_image[cellpair[ii]][data_now[ii]]);
                                rc_tmp = rcs[order][system->kd[data_now[k]] - 1][system->kd[data_now[ii]] - 1];
                                if (rc_tmp >= 0.0 && dist_tmp > rc_tmp) {
                                    isok = false;
                                }
                                dist_vector.push_back(dist_tmp);
                            }
                        }
                        if (isok) {
                            // This combination is a candidate of the minimum distance cluster
                            distance_list.push_back(MinDistList(cellpair, dist_vector));
                        }
                    } // close loop over the mirror image combination

                    if (distance_list.size() > 0) {
                        // If the distance_list is not empty, there is a set of mirror images
                        // that satisfies the condition of the interaction.

                        pairs_icell.clear();
                        for (j = 0; j < intpair_uniq.size(); ++j) {
                            jat = intpair_uniq[j];
                            cell_vector.clear();

                            for (ii = 0; ii < mindist_pair_in[iat][jat].size(); ++ii) {
                                cell_vector.push_back(mindist_pair_in[iat][jat][ii].cell);
                            }
                            pairs_icell.push_back(cell_vector);
                        }

                        accum_tmp.clear();
                        comb_cell.clear();
                        comb_cell_atom_center.clear();
                        cell_combination(pairs_icell, 0, accum_tmp, comb_cell);

                        for (j = 0; j < comb_cell.size(); ++j) {
                            cellpair.clear();
                            for (k = 0; k < group_atom.size(); ++k) {
                                for (ii = 0; ii < group_atom[k]; ++ii) {
                                    cellpair.push_back(comb_cell[j][k]);
                                }
                            }
                            comb_cell_atom_center.push_back(cellpair);
                        }

                        std::sort(distance_list.begin(), distance_list.end(),
                                  MinDistList::compare_max_distance);
                        distmax = *std::max_element(distance_list[0].dist.begin(),
                                                    distance_list[0].dist.end());
                        mindist_cluster_out[order][i].insert(MinimumDistanceCluster(data_now,
                                                                                    comb_cell_atom_center,
                                                                                    distmax));

                    }
                }
                deallocate(list_now);

                /*
                  std::sort(distance_list.begin(), distance_list.end(), MinDistList::compare_sum_distance);
                  comb_cell_min.clear();
                  
                  sum_dist_min = 0.0;
                  for (j = 0; j < distance_list[0].dist.size(); ++j) {
                  sum_dist_min += distance_list[0].dist[j];
                  }
                  
                  for (j = 0; j < distance_list.size(); ++j) {
                  sum_dist = 0.0;
                  
                  for (k = 0; k < distance_list[j].dist.size(); ++k) {
                  sum_dist += distance_list[j].dist[k];
                  }
                  
                  // In the following, only pairs having minimum sum of distances
                  // are stored. However, we found that this treatment didn't
                  // return a reliable value of phonon linewidth.
                  if (std::abs(sum_dist - sum_dist_min) < eps6) {
                  comb_cell_min.push_back(distance_list[j].cell);
                  } else {
                  break;
                  }
                  // Therefore, we consider all duplicate pairs
                  //comb_cell_min.push_back(distance_list[j].cell);
                  }
                  // mindist_cluster_out[order][i].insert(MinimumDistanceCluster(data, comb_cell_min));
                  */


            }
        }
    }
}

void Interaction::calc_mindist_clusters2(std::vector<int> **interaction_pair_in,
                                         std::vector<DistInfo> **mindist_pair_in,
                                         std::vector<DistInfo> **distance_image,
                                         int *exist,
                                         std::set<MinimumDistanceCluster> **mindist_cluster_out)
{
    std::vector<MinDistList> distance_list;

    int natmin = symmetry->nat_prim;
    int i, j, k;
    int iat, jat;
    int ikd, jkd;
    int order;
    int ii;
    std::vector<int> intlist;

    double rc_tmp;
    double dist_tmp;
    double sum_dist_min, sum_dist;
    double dist_max;

    std::vector<int> cell_vector;
    std::vector<double> dist_vector;
    std::vector<std::vector<int>> pairs_icell, comb_cell, comb_cell_min;
    std::vector<int> accum_tmp;
    std::vector<int> atom_tmp, cell_tmp;
    std::vector<int> intpair_uniq, cellpair;
    std::vector<int> group_atom;

    int icount;
    bool isok;

    for (order = 0; order < maxorder; ++order) {
        for (i = 0; i < symmetry->nat_prim; ++i) {

            mindist_cluster_out[order][i].clear();
            iat = symmetry->map_p2s[i][0];
            ikd = system->kd[iat] - 1;

            intlist.clear();
            for (auto it = interaction_pair_in[order][i].cbegin();
                 it != interaction_pair_in[order][i].cend(); ++it) {
                intlist.push_back((*it));
            }
            std::sort(intlist.begin(), intlist.end()); // Need to sort here

            if (intlist.size() > 0) {

                if (order == 0) {
                    // For harmonic case, the minimum distance cluster is equivalen to the 
                    // minimum distance pairs.
                    for (unsigned int ielem = 0; ielem < intlist.size(); ++ielem) {

                        comb_cell_min.clear();
                        atom_tmp.clear();

                        jat = intlist[ielem];
                        atom_tmp.push_back(jat);

                        for (j = 0; j < mindist_pair_in[iat][jat].size(); ++j) {
                            cell_tmp.clear();
                            cell_tmp.push_back(mindist_pair_in[iat][jat][j].cell);
                            comb_cell_min.push_back(cell_tmp);
                        }
                        dist_max = mindist_pair_in[iat][jat][0].dist;
                        mindist_cluster_out[order][i].insert(MinimumDistanceCluster(atom_tmp,
                                                                                    comb_cell_min));
                    }

                } else if (order > 0) {

                    // For anharmonic cases, the minimum distance cluster is the set of
                    // cell images having the smallest value for the sum of distance.

                    // Generate all possible combination of atoms from intlist
                    CombinationWithRepetition<int> g(intlist.begin(), intlist.end(), order + 1);
                    do {
                        std::vector<int> data = g.now();

                        // Uniq the list of atoms in data like as follows:
                        // cubic   term : (i, i) --> (i) x 2
                        // quartic term : (i, i, j) --> (i, j) x (2, 1)
                        intpair_uniq.clear();
                        group_atom.clear();
                        icount = 1;

                        for (j = 0; j < order; ++j) {
                            if (data[j] == data[j + 1]) {
                                ++icount;
                            } else {
                                group_atom.push_back(icount);
                                intpair_uniq.push_back(data[j]);
                                icount = 1;
                            }
                        }
                        group_atom.push_back(icount);
                        intpair_uniq.push_back(data[order]);

                        pairs_icell.clear();
                        for (j = 0; j < intpair_uniq.size(); ++j) {
                            jat = intpair_uniq[j];
                            jkd = system->kd[jat] - 1;

                            rc_tmp = rcs[order][ikd][jkd];
                            cell_vector.clear();

                            // Loop over the cell images of atom 'jat' and add to the list 
                            // as a candidate for the minimum distance cluster
                            for (auto it = distance_image[iat][jat].cbegin();
                                 it != distance_image[iat][jat].cend(); ++it) {
                                if (exist[(*it).cell]) {
                                    if (rc_tmp < 0.0 || (*it).dist <= rc_tmp) {
                                        cell_vector.push_back((*it).cell);
                                        // std::cout << " iat = " << std::setw(5) << iat;
                                        // std::cout << " jat = " << std::setw(5) << jat;
                                        // std::cout << " cell = " << (*it).cell;
                                        // std::cout << " dist = " << (*it).dist;
                                        // std::cout << " rc = " << rc_tmp << std::endl;
                                    }
                                }
                            }
                            pairs_icell.push_back(cell_vector);
                        }

                        // Generate all possible combinations of mirror images
                        accum_tmp.clear();
                        comb_cell.clear();
                        cell_combination(pairs_icell, 0, accum_tmp, comb_cell);

                        distance_list.clear();

                        // Loop over the combination of the mirror images and 
                        // generate the list of atomic distances of all pairs for each combination.
                        // Add to list only if the distance is smaller than the cutoff radius.

                        for (j = 0; j < comb_cell.size(); ++j) {

                            cellpair.clear();

                            for (k = 0; k < group_atom.size(); ++k) {
                                for (ii = 0; ii < group_atom[k]; ++ii) {
                                    cellpair.push_back(comb_cell[j][k]);
                                }
                            }

                            dist_vector.clear();

                            for (k = 0; k < cellpair.size(); ++k) {
                                dist_tmp = distance(x_image[cellpair[k]][data[k]], x_image[0][iat]);
                                if (dist_tmp > eps15) dist_vector.push_back(dist_tmp);
                            }

                            // Flag to check if the distance is smaller than the cutoff radius
                            isok = true;

                            for (k = 0; k < cellpair.size(); ++k) {
                                for (ii = k + 1; ii < cellpair.size(); ++ii) {
                                    dist_tmp = distance(x_image[cellpair[k]][data[k]],
                                                        x_image[cellpair[ii]][data[ii]]);
                                    rc_tmp = rcs[order][system->kd[data[k]] - 1][system->kd[data[ii]] - 1];
                                    if (rc_tmp >= 0.0 && dist_tmp > rc_tmp) {
                                        isok = false;
                                        //                                            break;
                                    }
                                    if (dist_tmp > eps15) dist_vector.push_back(dist_tmp);
                                }
                            }
                            if (isok) {
                                // This combination a candidate for the minimum distance cluster
                                distance_list.push_back(MinDistList(cellpair, dist_vector));
                            }
                        }

                        std::sort(distance_list.begin(), distance_list.end(),
                                  MinDistList::compare_sum_distance);

                        comb_cell_min.clear();

                        sum_dist_min = 0.0;
                        dist_max = 0.0;
                        for (j = 0; j < distance_list[0].dist.size(); ++j) {
                            sum_dist_min += distance_list[0].dist[j];
                            dist_max = std::max<double>(dist_max, distance_list[0].dist[j]);
                        }

                        for (j = 0; j < distance_list.size(); ++j) {
                            sum_dist = 0.0;

                            for (k = 0; k < distance_list[j].dist.size(); ++k) {
                                sum_dist += distance_list[j].dist[k];
                            }

                            // In the following, only pairs having minimum sum of distances
                            // are stored. 
                            if (std::abs(sum_dist - sum_dist_min) < eps6) {
                                comb_cell_min.push_back(distance_list[j].cell);
                            } else {
                                break;
                            }
                        }

                        if (comb_cell_min.size() > 0) {
                            mindist_cluster_out[order][i].insert(MinimumDistanceCluster(data,
                                                                                        comb_cell_min));
                        }

                    } while (g.next());
                }
            }
            intlist.clear();
        }
    }
}


void Interaction::cell_combination(std::vector<std::vector<int>> array,
                                   int i,
                                   std::vector<int> accum,
                                   std::vector<std::vector<int>> &comb)
{
    if (i == array.size()) {
        comb.push_back(accum);
    } else {
        std::vector<int> row = array[i];
        for (int j = 0; j < row.size(); ++j) {
            std::vector<int> tmp(accum);
            tmp.push_back(row[j]);
            cell_combination(array, i + 1, tmp, comb);
        }
    }
}<|MERGE_RESOLUTION|>--- conflicted
+++ resolved
@@ -70,7 +70,6 @@
     }
 
     nneib = 27;
-<<<<<<< HEAD
     if (x_image) {
         deallocate(x_image);
     }
@@ -105,15 +104,6 @@
         deallocate(pairs);
     }
     allocate(pairs, maxorder);
-=======
-    memory->allocate(x_image, nneib, nat, 3);
-    memory->allocate(exist_image, nneib);
-    memory->allocate(distall, nat, nat);
-    memory->allocate(mindist_pairs, nat, nat);
-    memory->allocate(interaction_pair, maxorder, symmetry->nat_prim);
-    memory->allocate(mindist_cluster, maxorder, symmetry->nat_prim);
-    memory->allocate(pairs, maxorder);
->>>>>>> 2660df41
 
     generate_coordinate_of_periodic_images(nat, system->xcoord,
                                            is_periodic, x_image, exist_image);
@@ -347,17 +337,11 @@
             mindist_pairs[i][j].clear();
 
             dist_min = distall[i][j][0].dist;
-<<<<<<< HEAD
             for (auto it = distall[i][j].cbegin(); it != distall[i][j].cend(); ++it) {
-                if (std::abs((*it).dist - dist_min) < eps8) {
-=======
-            for (std::vector<DistInfo>::const_iterator it = distall[i][j].begin();
-                 it != distall[i][j].end(); ++it) {
                 // The tolerance below (1.e-3) should be chosen so that 
                 // the mirror images with equal distances are found correctly.
                 // If this fails, the phonon dispersion would be incorrect.
                 if (std::abs((*it).dist - dist_min) < 1.0e-3) {
->>>>>>> 2660df41
                     mindist_pairs[i][j].push_back(DistInfo(*it));
                 }
             }
@@ -378,11 +362,7 @@
     double dist_tmp;
     std::vector<DistList> *neighborlist;
 
-<<<<<<< HEAD
-    allocate(neighborlist, symmetry->natmin);
-=======
     memory->allocate(neighborlist, symmetry->nat_prim);
->>>>>>> 2660df41
 
     for (i = 0; i < symmetry->nat_prim; ++i) {
         neighborlist[i].clear();
