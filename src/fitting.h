/*
 fitting.h

 Copyright (c) 2014, 2015, 2016 Terumasa Tadano

 This file is distributed under the terms of the MIT license.
 Please see the file 'LICENCE.txt' in the root directory
 or http://opensource.org/licenses/mit-license.php for information.
*/

#pragma once

#include <vector>
#ifdef WITH_SPARSE_SOLVER
#include <Eigen/SparseCore>
typedef Eigen::SparseMatrix<double, Eigen::ColMajor> SpMat;
#endif

#include "constraint.h"
#include "symmetry.h"
#include "fcs.h"
#include "timer.h"
#include <Eigen/Dense>


namespace ALM_NS
{
    class OptimizerControl
    {
    public:
        // General optimization options
        int optimizer; // 1 : least-squares, 2 : elastic net
        int use_sparse_solver; // 0: No, 1: Yes
        int maxnum_iteration;
        double tolerance_iteration;
        int output_frequency;

        // Options related to L1-regularized optimization
        int standardize;
        double displacement_scaling_factor;
        int debiase_after_l1opt;

        // cross-validation related variables
        int cross_validation_mode;
        int nset_cross_validation;
        double l1_alpha; // L1-regularization coefficient
        double l1_alpha_min;
        double l1_alpha_max;
        int num_l1_alpha;
        double l1_ratio; // l1_ratio = 1 for LASSO; 0 < l1_ratio < 1 for Elastic net
        int save_solution_path;

        OptimizerControl()
        {
            optimizer = 1;
            use_sparse_solver = 0;
            maxnum_iteration = 10000;
            tolerance_iteration = 1.0e-15;
            output_frequency = 1000;
            standardize = 1;
            displacement_scaling_factor = 1.0;
            debiase_after_l1opt = 0;
            cross_validation_mode = 0;
            nset_cross_validation = 1;
            l1_alpha = 0.0;
            l1_alpha_min = 1.0e-4;
            l1_alpha_max = 1.0;
            l1_ratio = 1.0;
            num_l1_alpha = 1;
            save_solution_path = 0;
        }

        ~OptimizerControl() = default;

        OptimizerControl(const OptimizerControl &obj) = default;
        OptimizerControl& operator=(const OptimizerControl &obj) = default;
    };

    class Fitting
    {
    public:
        Fitting();
        ~Fitting();

        int optimize_main(const Symmetry *symmetry,
                          const Constraint *constraint,
                          const Fcs *fcs,
                          const int maxorder,
                          const std::vector<std::string> &str_order,
                          const unsigned int nat,
                          const int verbosity,
                          const std::string file_disp,
                          const std::string file_force,
                          Timer *timer);

<<<<<<< HEAD
        int ndata, nstart, nend;
        int skip_s, skip_e;

        double *params;
        double **u_in;
        double **f_in;
        int use_sparseQR;


=======
>>>>>>> f61a250e
        void set_displacement_and_force(const double * const *,
                                        const double * const *,
                                        const int,
                                        const int);


        void get_matrix_elements_algebraic_constraint(const int,
                                                      const int,
                                                      double *,
                                                      double *,
                                                      double &,
                                                      const Symmetry *,
                                                      const Fcs *,
                                                      const Constraint *) const;

        void set_fcs_values(const int,
                            double *,
                            std::vector<int> *,
                            const Constraint *);


        int get_ndata_used() const;


        int ndata_test, nstart_test, nend_test;
        std::string dfile_test, ffile_test;


        void set_optimizer_control(const OptimizerControl &);
        OptimizerControl& get_optimizer_control();

        int get_ndata() const;
        void set_ndata(const int);
        int get_nstart() const;
        void set_nstart(const int);
        int get_nend() const;
        void set_nend(const int);
        int get_skip_s() const;
        void set_skip_s(const int);
        int get_skip_e() const;
        void set_skip_e(const int);
        double *get_params() const;
        int get_use_sparseQR() const;
        void set_use_sparseQR(const int);

    private:

<<<<<<< HEAD
        OptimizerControl optcontrol;
=======
        int ndata, nstart, nend;
        int skip_s, skip_e;
        double *params;
        int use_sparseQR;
        double **u_in;
        double **f_in;

>>>>>>> f61a250e
        int ndata_used;

        void set_default_variables();
        void deallocate_variables();

        void data_multiplier(const double * const *,
                             std::vector<std::vector<double>> &,
                             const int,
                             const Symmetry *) const;

        int inprim_index(const int,
                         const Symmetry *) const;

<<<<<<< HEAD
        int least_squares(const int maxorder,
                          const int natmin,
                          const int ntran,
                          const int N,
                          const int N_new,
                          const int M,
                          const int verbosity,
                          const Symmetry *symmetry,
                          const Fcs *fcs,
                          const Constraint *constraint,
                          std::vector<double> &param_out);

        int elastic_net(const int maxorder,
                        const int natmin,
                        const int ntran,
                        const int N,
                        const int N_new,
                        const int M,
                        const int M_test,
                        double **u,
                        double **f,
                        double **u_test,
                        double **f_test,
                        const Symmetry *symmetry,
                        const std::vector<std::string> &str_order,
                        const Fcs *fcs,
                        const Constraint *constraint,
                        const unsigned int nat,
                        const int verbosity,
                        std::vector<double> &param_out);


        int run_elastic_net_crossvalidation(const int maxorder,
                                            const int M,
                                            const int M_test,
                                            const int N_new,
                                            std::vector<double> &amat_1D,
                                            std::vector<double> &bvec,
                                            const double fnorm,
                                            std::vector<double> &amat_1D_test,
                                            std::vector<double> &bvec_test,
                                            const double fnorm_test,
                                            const Constraint *constraint,
                                            const int verbosity,
                                            std::vector<double> &param_out);

        int run_elastic_net_optimization(const int maxorder,
                                         const int M,
                                         const int N_new,
                                         std::vector<double> &amat_1D,
                                         std::vector<double> &bvec,
                                         const double fnorm,
                                         const std::vector<std::string> &str_order,
                                         const int verbosity,
                                         std::vector<double> &param_out);

        int run_least_squares_with_nonzero_coefs(const Eigen::MatrixXd &A_in,
                                                 const Eigen::VectorXd &b_in,
                                                 const Eigen::VectorXd &factor_std,
                                                 std::vector<double> &params,
                                                 const int verbosity);

        void get_standardizer(const Eigen::MatrixXd &Amat,
                              Eigen::VectorXd &mean,
                              Eigen::VectorXd &dev,
                              Eigen::VectorXd &factor_std,
                              Eigen::VectorXd &scale_beta);

        void apply_standardizer(Eigen::MatrixXd &Amat,
                                const Eigen::VectorXd &mean,
                                const Eigen::VectorXd &dev);

        double get_esimated_max_alpha(const Eigen::MatrixXd &Amat,
                                      const Eigen::VectorXd &bvec) const;


        int fit_without_constraints(int,
                                    int,
                                    double *,
=======
        int fit_without_constraints(const int,
                                    const int,
>>>>>>> f61a250e
                                    double *,
                                    const double *,
                                    double *,
                                    const int) const;

        int fit_algebraic_constraints(const int,
                                      const int,
                                      double *,
                                      const double *,
                                      std::vector<double> &,
                                      const double,
                                      const int,
                                      const Fcs *,
                                      const Constraint *,
                                      const int) const;

        int fit_with_constraints(const int,
                                 const int,
                                 const int,
                                 double *,
                                 const double *,
                                 double *,
                                 const double * const *,
                                 double *,
                                 const int) const;


        void get_matrix_elements(const int,
                                 const int,
                                 double *,
                                 double *,
                                 const Symmetry *,
                                 const Fcs *) const;

#ifdef WITH_SPARSE_SOLVER
        void get_matrix_elements_in_sparse_form(const int,
                                                const int,
                                                SpMat &,
                                                Eigen::VectorXd &,
                                                double &,
                                                const Symmetry *,
                                                const Fcs *,
                                                const Constraint *);

        int run_eigen_sparseQR(const SpMat &,
                               const Eigen::VectorXd &,
                               std::vector<double> &,
                               const double,
                               const int,
                               const Fcs *,
                               const Constraint *,
                               const int);
#endif

        void recover_original_forceconstants(const int,
                                             const std::vector<double> &,
                                             std::vector<double> &,
                                             const std::vector<int> *,
                                             const Constraint *) const;

        int factorial(const int) const;
        int rankQRD(const int,
                    const int,
                    double *,
                    const double) const;

        double gamma(const int,
                     const int *) const;
       

        // Moved from lasso.h
        void coordinate_descent(const int M,
                                const int N,
                                const double l1_alpha,
                                const int warm_start,
                                Eigen::VectorXd &x,
                                const Eigen::MatrixXd &A,
                                const Eigen::VectorXd &b,
                                const Eigen::VectorXd &grad0,
                                bool *has_prod,
                                Eigen::MatrixXd &Prod,
                                Eigen::VectorXd &grad,
                                const double fnorm,
                                const Eigen::VectorXd &scale_beta,
                                const int verbosity) const;
    };

    inline double shrink(const double x,
                         const double a)
    {
        const auto xabs = std::abs(x);
        const auto sign = static_cast<double>((0.0 < x) - (x < 0.0));
        return sign * std::max<double>(xabs - a, 0.0);
    }

    extern "C" {
    void dgelss_(int *m,
                 int *n,
                 int *nrhs,
                 double *a,
                 int *lda,
                 double *b,
                 int *ldb,
                 double *s,
                 double *rcond,
                 int *rank,
                 double *work,
                 int *lwork,
                 int *info);

    void dgglse_(int *m,
                 int *n,
                 int *p,
                 double *a,
                 int *lda,
                 double *b,
                 int *ldb,
                 double *c,
                 double *d,
                 double *x,
                 double *work,
                 int *lwork,
                 int *info);

    void dgeqp3_(int *m,
                 int *n,
                 double *a,
                 int *lda,
                 int *jpvt,
                 double *tau,
                 double *work,
                 int *lwork,
                 int *info);
    }
}<|MERGE_RESOLUTION|>--- conflicted
+++ resolved
@@ -93,18 +93,6 @@
                           const std::string file_force,
                           Timer *timer);
 
-<<<<<<< HEAD
-        int ndata, nstart, nend;
-        int skip_s, skip_e;
-
-        double *params;
-        double **u_in;
-        double **f_in;
-        int use_sparseQR;
-
-
-=======
->>>>>>> f61a250e
         void set_displacement_and_force(const double * const *,
                                         const double * const *,
                                         const int,
@@ -127,14 +115,6 @@
 
 
         int get_ndata_used() const;
-
-
-        int ndata_test, nstart_test, nend_test;
-        std::string dfile_test, ffile_test;
-
-
-        void set_optimizer_control(const OptimizerControl &);
-        OptimizerControl& get_optimizer_control();
 
         int get_ndata() const;
         void set_ndata(const int);
@@ -150,11 +130,14 @@
         int get_use_sparseQR() const;
         void set_use_sparseQR(const int);
 
+        void set_optimizer_control(const OptimizerControl &);
+        OptimizerControl& get_optimizer_control();
+
+        int ndata_test, nstart_test, nend_test;
+        std::string dfile_test, ffile_test;
+
     private:
 
-<<<<<<< HEAD
-        OptimizerControl optcontrol;
-=======
         int ndata, nstart, nend;
         int skip_s, skip_e;
         double *params;
@@ -162,7 +145,7 @@
         double **u_in;
         double **f_in;
 
->>>>>>> f61a250e
+        OptimizerControl optcontrol;
         int ndata_used;
 
         void set_default_variables();
@@ -176,7 +159,6 @@
         int inprim_index(const int,
                          const Symmetry *) const;
 
-<<<<<<< HEAD
         int least_squares(const int maxorder,
                           const int natmin,
                           const int ntran,
@@ -253,13 +235,8 @@
                                       const Eigen::VectorXd &bvec) const;
 
 
-        int fit_without_constraints(int,
-                                    int,
-                                    double *,
-=======
         int fit_without_constraints(const int,
                                     const int,
->>>>>>> f61a250e
                                     double *,
                                     const double *,
                                     double *,
