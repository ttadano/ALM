--- conflicted
+++ resolved
@@ -648,14 +648,9 @@
     std::vector<std::string> no_defaults;
     std::map<std::string, std::string> fitting_var_dict;
 
-<<<<<<< HEAD
     int ndata_test, nstart_test, nend_test;
     int skip_s = 0;
     int skip_e = 0;
-=======
-    int nstart_test, nend_test;
-    int skip_s, skip_e;
->>>>>>> fd236f52
     std::string str_skip, dfile_test, ffile_test;
 
     if (from_stdin) {
@@ -809,18 +804,7 @@
             debias_ols = boost::lexical_cast<int>(fitting_var_dict["DEBIAS_OLS"]);
         }
 
-<<<<<<< HEAD
         ndata_test = ndata;
-=======
-        if (lasso_pcg < 0 || lasso_pcg > 1) {
-            exit("parse_fitting_vars", "LASSO_PCG should be 0 or 1.");
-        }
-        if (lasso_algo < 0 || lasso_algo > 1) {
-            exit("parse_fitting_vars", "LASSO_ALGO should be 0 or 1.");
-        }
-
-        int ndata_test = ndata;
->>>>>>> fd236f52
 
         if (!fitting_var_dict["NDATA_TEST"].empty()) {
             ndata_test = boost::lexical_cast<int>(fitting_var_dict["NDATA_TEST"]);
