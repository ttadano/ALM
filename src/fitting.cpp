/*
 fitting.cpp

 Copyright (c) 2014-2018 Terumasa Tadano

 This file is distributed under the terms of the MIT license.
 Please see the file 'LICENCE.txt' in the root directory
 or http://opensource.org/licenses/mit-license.php for information.
*/

#include "fitting.h"
#include "files.h"
#include "constants.h"
#include "constraint.h"
#include "error.h"
#include "fcs.h"
#include "input_parser.h"
#include "mathfunctions.h"
#include "memory.h"
#include "symmetry.h"
#include "timer.h"
#include <iostream>
#include <cmath>
#include <string>
#include <vector>
#include <boost/lexical_cast.hpp>

#ifdef WITH_SPARSE_SOLVER
#include <Eigen/Dense>
#include <Eigen/SparseCore>
#include <Eigen/SparseQR>
#include <Eigen/SparseCholesky>
//#include <unsupported/Eigen/SparseExtra>
//#include <bench/BenchTimer.h>
#endif

using namespace ALM_NS;

Fitting::Fitting()
{
    set_default_variables();
}

Fitting::~Fitting()
{
    deallocate_variables();
}

void Fitting::set_default_variables()
{
    params = nullptr;
    u_in = nullptr;
    f_in = nullptr;
    ndata = 0;
    nstart = 1;
    nend = 0;
    skip_s = 0;
    skip_e = 0;
    ndata_used = 0;
    use_sparseQR = 0;
    ndata_test = 0;
    nstart_test = 0;
    nend_test = 0;
}

void Fitting::deallocate_variables()
{
    if (params) {
        deallocate(params);
    }
    if (u_in) {
        deallocate(u_in);
    }
    if (f_in) {
        deallocate(f_in);
    }
}

int Fitting::optimize_main(const Symmetry *symmetry,
                           const Constraint *constraint,
                           const Fcs *fcs,
                           const int maxorder,
                           const unsigned int nat,
                           const int verbosity,
                           const std::string file_disp,
                           const std::string file_force,
                           Timer *timer)
{
    timer->start_clock("fitting");

<<<<<<< HEAD
    const int natmin = symmetry->nat_prim;
    const auto ndata_used = nend - nstart + 1 - skip_e + skip_s;
    const auto ndata_used_test = nend_test - nstart_test + 1;

    const int ntran = symmetry->ntran;
=======
    const int natmin = symmetry->get_nat_prim();
    const int nconsts = constraint->number_of_constraints;
    const int ndata_used = nend - nstart + 1;
    const int ntran = symmetry->get_ntran();
>>>>>>> 17d923f8
    int info_fitting;

    auto N = 0;
    for (auto i = 0; i < maxorder; ++i) {
        N += fcs->nequiv[i].size();
    }
    const int M = 3 * natmin * static_cast<long>(ndata_used) * ntran;
    const int M_test = 3 * natmin * ndata_used_test * ntran;
    auto N_new = 0;
    for (auto i = 0; i < maxorder; ++i) {
        N += fcs->nequiv[i].size();
    }

    if (constraint->constraint_algebraic) {
        for (auto i = 0; i < maxorder; ++i) {
            N_new += constraint->index_bimap[i].size();
        }
    }


    if (verbosity > 0) {
        std::cout << " OPTIMIZATION" << std::endl;
        std::cout << " ============" << std::endl << std::endl;

        std::cout << "  Reference files" << std::endl;
        std::cout << "   Displacement: " << file_disp << std::endl;
        std::cout << "   Force       : " << file_force << std::endl;
        std::cout << std::endl;

        std::cout << "  NSTART = " << nstart << "; NEND = " << nend;
        if (skip_s < skip_e) std::cout << ": SKIP = " << skip_s + 1 << "-" << skip_e;
        std::cout << std::endl;
        std::cout << "  " << ndata_used
            << " entries will be used for optimization." << std::endl << std::endl;

        if (optcontrol.cross_validation_mode == 2) {
            std::cout << "  Validation test files" << std::endl;
            std::cout << "   Displacement: " << dfile_test << std::endl;
            std::cout << "   Force       : " << ffile_test << std::endl;
            std::cout << std::endl;

            std::cout << "  NSTART = " << nstart_test << "; NEND = " << nend_test << std::endl;
            std::cout << "  " << ndata_used_test
                << " entries will be used for validation." << std::endl << std::endl;
        }

        std::cout << "  Total Number of Parameters : " << N << std::endl;
        std::cout << "  Total Number of Free Parameters : " << N_new << std::endl << std::endl;
    }

    // Parse displacement and force data sets from files
    double **u = nullptr;
    double **f = nullptr;
    double **u_test = nullptr;
    double **f_test = nullptr;

    allocate(u, ndata_used, 3 * nat);
    allocate(f, ndata_used, 3 * nat);

    auto input_parser = new InputParser();

    input_parser->parse_displacement_and_force_files(u,
                                                     f,
                                                     nat,
                                                     ndata,
                                                     nstart,
                                                     nend,
                                                     skip_s,
                                                     skip_e,
                                                     file_disp,
                                                     file_force);

    if (optcontrol.cross_validation_mode == 2) {

        allocate(u_test, ndata_used_test, 3 * nat);
        allocate(f_test, ndata_used_test, 3 * nat);


        input_parser->parse_displacement_and_force_files(u_test,
                                                         f_test,
                                                         nat,
                                                         ndata_test,
                                                         nstart_test,
                                                         nend_test,
                                                         0,
                                                         0,
                                                         dfile_test,
                                                         ffile_test);
    }


    delete input_parser;


    std::vector<double> param_tmp(N);

    if (optcontrol.optimizer == 1) {

        // Use ordinary least-squares

        info_fitting = least_squares(maxorder,
                                     natmin,
                                     ntran,
                                     N,
                                     N_new,
                                     M,
                                     verbosity,
                                     symmetry,
                                     fcs,
                                     constraint,
                                     param_tmp);

    } else if (optcontrol.optimizer == 2) {

        // Use Elastic net (currently only LASSO is supported)

    }

    // Copy force constants to public variable "params"
    if (params) {
        deallocate(params);
    }
    allocate(params, N);
    for (auto i = 0; i < N; ++i) params[i] = param_tmp[i];

    if (verbosity > 0) {
        std::cout << std::endl;
        timer->print_elapsed();
        std::cout << " -------------------------------------------------------------------" << std::endl;
        std::cout << std::endl;
    }

    timer->stop_clock("fitting");

    return info_fitting;
}

int Fitting::least_squares(const int maxorder,
                           const int natmin,
                           const int ntran,
                           const int N,
                           const int N_new,
                           const int M,
                           const int verbosity,
                           const Symmetry *symmetry,
                           const Fcs *fcs,
                           const Constraint *constraint,
                           std::vector<double> &param_out)
{
    auto info_fitting = 0;


    std::vector<double> amat;
    std::vector<double> bvec;

    if (constraint->constraint_algebraic) {

        // Apply constraints algebraically. (ICONST = 2, 3 is not supported.)
        // SPARSE = 1 is used only when the constraints are considered algebraically.

        // Calculate matrix elements for fitting

        double fnorm;
        const unsigned long nrows = 3 * static_cast<long>(natmin)
            * static_cast<long>(ndata_used)
            * static_cast<long>(ntran);

        const unsigned long ncols = static_cast<long>(N_new);

        if (optcontrol.use_sparse_solver) {

            // Use a solver for sparse matrix 
            // (Requires less memory for sparse inputs.)

#ifdef WITH_SPARSE_SOLVER
            SpMat sp_amat(nrows, ncols);
            Eigen::VectorXd sp_bvec(nrows);

            get_matrix_elements_in_sparse_form(maxorder,
                                               ndata_used,
                                               sp_amat,
                                               sp_bvec,
                                               fnorm,
                                               symmetry,
                                               fcs,
                                               constraint);

            std::cout << "Now, start fitting ..." << std::endl;

            info_fitting = run_eigen_sparseQR(sp_amat,
                                              sp_bvec,
                                              param_out,
                                              fnorm,
                                              maxorder,
                                              fcs,
                                              constraint,
                                              verbosity);
#else
            std::cout << " Please recompile the code with -DWITH_SPARSE_SOLVER" << std::endl;
            exit("optimize_main", "Sparse solver not supported.");
#endif

        } else {

            // Use a direct solver for a dense matrix

            amat.resize(nrows * ncols, 0.0);
            bvec.resize(nrows, 0.0);

            get_matrix_elements_algebraic_constraint(maxorder,
                                                     ndata_used,
                                                     &amat[0],
                                                     &bvec[0],
                                                     fnorm,
                                                     symmetry,
                                                     fcs,
                                                     constraint);

            // Perform fitting with SVD

            info_fitting
                = fit_algebraic_constraints(N_new,
                                            M,
                                            &amat[0],
                                            &bvec[0],
                                            param_out,
                                            fnorm,
                                            maxorder,
                                            fcs,
                                            constraint,
                                            verbosity);
        }

    } else {

        // Apply constraints numerically (ICONST=2 is supported)

        if (optcontrol.use_sparse_solver) {
            std::cout << "  WARNING: SPARSE = 1 works only with ICONST = 10 or ICONST = 11." << std::endl;
            std::cout << "  Use a solver for dense matrix." << std::endl;
        }

        // Calculate matrix elements for fitting

        const unsigned long nrows = 3 * static_cast<long>(natmin)
            * static_cast<long>(ndata_used)
            * static_cast<long>(ntran);

        const unsigned long ncols = static_cast<long>(N);

        amat.resize(nrows * ncols, 0.0);
        bvec.resize(nrows, 0.0);

        get_matrix_elements(maxorder,
                            ndata_used,
                            &amat[0],
                            &bvec[0],
                            symmetry,
                            fcs);

        // Perform fitting with SVD or QRD

        assert(!amat.empty());
        assert(!bvec.empty());

        if (constraint->exist_constraint) {
            info_fitting
                = fit_with_constraints(N,
                                       M,
                                       constraint->number_of_constraints,
                                       &amat[0],
                                       &bvec[0],
                                       &param_out[0],
                                       constraint->const_mat,
                                       constraint->const_rhs,
                                       verbosity);
        } else {
            info_fitting
                = fit_without_constraints(N,
                                          M,
                                          &amat[0],
                                          &bvec[0],
                                          &param_out[0],
                                          verbosity);
        }
    }


    return info_fitting;
}


void Fitting::elastic_net(const int maxorder,
                          const int natmin,
                          const int ntran,
                          const int N,
                          const int N_new,
                          const int M,
                          const int M_test,
                          double **u,
                          double **f,
                          double **u_test,
                          double **f_test,
                          const Symmetry *symmetry,
                          const Interaction *interaction,
                          const Fcs *fcs,
                          const Constraint *constraint,
                          const unsigned int nat,
                          const int verbosity,
                          Timer *timer)
{
    int i, j, k;
    double fnorm, fnorm_test;
    const auto ndata_used_test = nend_test - nstart_test + 1;

    unsigned long nrows = 3 * static_cast<long>(natmin)
        * static_cast<long>(ndata_used)
        * static_cast<long>(ntran);

    const unsigned long ncols = static_cast<long>(N_new);

    const int scale_displacement
        = std::abs(optcontrol.displacement_scaling_factor - 1.0) > eps
        && optcontrol.standardize == 0;

    // Scale displacements if DNORM is not 1 and the data is not standardized.
    if (scale_displacement) {
        const auto inv_dnorm = 1.0 / optcontrol.displacement_scaling_factor;
        for (i = 0; i < ndata_used; ++i) {
            for (j = 0; j < 3 * nat; ++j) {
                u[i][j] *= inv_dnorm;
            }
        }

        // Scale force constants
        for (i = 0; i < maxorder; ++i) {
            const auto scale_factor = std::pow(optcontrol.displacement_scaling_factor, i + 1);
            for (j = 0; j < constraint->const_fix[i].size(); ++j) {
                constraint->const_fix[i][j].val_to_fix *= scale_factor;
            }
        }
    }

    std::vector<double> amat_1D, amat_1D_test;
    std::vector<double> bvec, bvec_test;

    amat_1D.resize(nrows * ncols, 0.0);
    bvec.resize(nrows, 0.0);

    set_displacement_and_force(u,
                               f,
                               nat,
                               ndata_used);

    get_matrix_elements_algebraic_constraint(maxorder,
                                             ndata_used,
                                             &amat_1D[0],
                                             &bvec[0],
                                             fnorm,
                                             symmetry,
                                             fcs,
                                             constraint);

    deallocate(u);
    u = nullptr;
    deallocate(f);
    f = nullptr;

    if (optcontrol.cross_validation_mode == 2) {
        nrows = 3 * static_cast<long>(natmin)
            * static_cast<long>(ndata_used_test)
            * static_cast<long>(ntran);

        amat_1D_test.resize(nrows * ncols, 0.0);
        bvec_test.resize(nrows, 0.0);

        if (scale_displacement) {
            const auto inv_dnorm = 1.0 / optcontrol.displacement_scaling_factor;
            for (i = 0; i < ndata_used_test; ++i) {
                for (j = 0; j < 3 * nat; ++j) {
                    u_test[i][j] *= inv_dnorm;
                }
            }
        }


        set_displacement_and_force(u_test,
                                   f_test,
                                   nat,
                                   ndata_used_test);

        get_matrix_elements_algebraic_constraint(maxorder,
                                                 ndata_used_test,
                                                 &amat_1D_test[0],
                                                 &bvec_test[0],
                                                 fnorm_test,
                                                 symmetry,
                                                 fcs,
                                                 constraint);

        deallocate(u_test);
        u_test = nullptr;
        deallocate(f_test);
        f_test = nullptr;
    }


    // Scale back force constants
    if (scale_displacement) {
        for (i = 0; i < maxorder; ++i) {
            const auto scale_factor = 1.0 / std::pow(optcontrol.displacement_scaling_factor, i + 1);
            for (j = 0; j < constraint->const_fix[i].size(); ++j) {
                constraint->const_fix[i][j].val_to_fix *= scale_factor;
            }
        }
    }


    if (optcontrol.cross_validation_mode > 0) {

        run_elastic_net_crossvalidation(maxorder,
                                        M,
                                        M_test,
                                        N_new,
                                        amat_1D,
                                        bvec,
                                        amat_1D_test,
                                        bvec_test,
                                        constraint);

    } else if (optcontrol.cross_validation_mode == 0) {

        run_elastic_net_optimization(maxorder,
                                     M,
                                     N_new,
                                     amat_1D,
                                     bvec,
                                     constraint,
                                     interaction);
    }


    std::vector<double> param(N_new);

    set_fcs_values(maxorder,
                   &param[0],
                   fcs->nequiv,
                   constraint);


    timer->print_elapsed();
    std::cout << " --------------------------------------------------------------" << std::endl;
}

void Fitting::run_elastic_net_crossvalidation(const int maxorder,
                                              const int M,
                                              const int M_test,
                                              const int N_new,
                                              std::vector<double> &amat_1D,
                                              std::vector<double> &bvec,
                                              std::vector<double> &amat_1D_test,
                                              std::vector<double> &bvec_test,
                                              const Constraint *constraint)
{
    // Cross-validation mode

    double fnorm, fnorm_test;
    std::vector<double> param(N_new);

    bool *has_prod;

    Eigen::MatrixXd Prod;
    Eigen::VectorXd grad0, grad, x;
    Eigen::VectorXd scale_beta;
    Eigen::VectorXd factor_std;
    Eigen::VectorXd fdiff, fdiff_test;

    // Coordinate descent

    Eigen::MatrixXd A = Eigen::Map<Eigen::MatrixXd>(&amat_1D[0], M, N_new);
    Eigen::VectorXd b = Eigen::Map<Eigen::VectorXd>(&bvec[0], M);
    Eigen::MatrixXd A_test = Eigen::Map<Eigen::MatrixXd>(&amat_1D_test[0], M_test, N_new);
    Eigen::VectorXd b_test = Eigen::Map<Eigen::VectorXd>(&bvec_test[0], M_test);

    Prod.setZero(N_new, N_new);
    grad0.resize(N_new);
    grad.resize(N_new);
    x.setZero(N_new);
    scale_beta.resize(N_new);
    factor_std.resize(N_new);
    fdiff.resize(M);
    fdiff_test.resize(M);

    allocate(has_prod, N_new);

    std::cout << "  Lasso validation with the following parameters:" << std::endl;
    std::cout << "   LASSO_MINALPHA = " << std::setw(15) << optcontrol.l1_alpha_min;
    std::cout << " LASSO_MAXALPHA = " << std::setw(15) << optcontrol.l1_alpha_max << std::endl;
    std::cout << "   LASSO_NALPHA = " << std::setw(5) << optcontrol.num_l1_alpha << std::endl;
    std::cout << "   LASSO_TOL = " << std::setw(15) << optcontrol.tolerance_iteration << std::endl;
    std::cout << "   LASSO_MAXITER = " << std::setw(5) << optcontrol.maxnum_iteration << std::endl;
    std::cout << "   LASSO_DBASIS = " << std::setw(15) << optcontrol.displacement_scaling_factor << std::endl;
    std::cout << std::endl;

    std::ofstream ofs_cv, ofs_coef;

    std::string file_cv = "hoge.lasso_cv";
    std::string file_coef = "hoge.lasso_coef";
    ofs_cv.open(file_cv.c_str(), std::ios::out);

    ofs_cv << "# Algorithm : Coordinate descent" << std::endl;
    ofs_cv << "# LASSO_DBASIS = " << std::setw(15) << optcontrol.displacement_scaling_factor << std::endl;
    ofs_cv << "# LASSO_TOL = " << std::setw(15) << optcontrol.tolerance_iteration << std::endl;
    ofs_cv << "# L1 ALPHA, Fitting error, Validation error, Num. zero IFCs (2nd, 3rd, ...) " << std::endl;

    if (optcontrol.standardize) {
        std::cout << " STANDARDIZE = 1 : Standardization will be performed for matrix A and vector b." << std::endl;
        std::cout << "                   The LASSO_DNORM-tag will be neglected." << std::endl;
        Eigen::VectorXd mean, dev;
        get_standardizer(A, mean, dev, factor_std, scale_beta);
        apply_standardizer(A, mean, dev);
        apply_standardizer(A_test, mean, dev);

    } else {
        std::cout << " STANDARDIZE = 0 : No standardization of matrix A and vector b." << std::endl;
        std::cout << "                   Columns of matrix A will be scaled by the LASSO_DNORM value." << std::endl;
        Eigen::VectorXd mean, dev;
        get_standardizer(A, mean, dev, factor_std, scale_beta);
    }


    std::cout << " Recommended LASSO_MAXALPHA = " 
    << get_esimated_max_alpha(A, b) << std::endl << std::endl;

    grad0 = A.transpose() * b;
    grad = grad0;

    int initialize_mode;
    std::vector<int> nzero_lasso(maxorder);
    std::vector<double> params_tmp;

    if (optcontrol.save_solution_path) {
        ofs_coef.open(file_coef.c_str(), std::ios::out);
        ofs_coef << "# L1 ALPHA, coefficients" << std::endl;
        params_tmp.resize(N_new);
    }

    double l1_alpha;

    for (int ialpha = 0; ialpha <= optcontrol.num_l1_alpha; ++ialpha) {

        l1_alpha = optcontrol.l1_alpha_min * std::pow(optcontrol.l1_alpha_max / optcontrol.l1_alpha_min,
                                                      static_cast<double>(optcontrol.num_l1_alpha - ialpha) /
                                                      static_cast<double>(
                                                          optcontrol.num_l1_alpha));

        std::cout << "-----------------------------------------------------------------" << std::endl;
        std::cout << "  L1_ALPHA = " << std::setw(15) << l1_alpha << std::endl;

        ofs_cv << std::setw(15) << l1_alpha;

        if (ialpha == 0) {
            initialize_mode = 0;
        } else {
            initialize_mode = 1;
        }

        coordinate_descent(M, N_new, l1_alpha,
                           optcontrol.tolerance_iteration,
                           initialize_mode,
                           optcontrol.maxnum_iteration,
                           x, A, b, grad0, has_prod, Prod, grad, fnorm,
                           optcontrol.output_frequency,
                           scale_beta,
                           optcontrol.standardize);

        for (auto i = 0; i < N_new; ++i) param[i] = x[i];

        fdiff = A * x - b;
        fdiff_test = A_test * x - b_test;
        const auto res1 = fdiff.dot(fdiff) / (fnorm * fnorm);
        const auto res2 = fdiff_test.dot(fdiff_test) / (fnorm_test * fnorm_test);

        // Count the number of zero parameters
        int iparam = 0;

        for (auto i = 0; i < maxorder; ++i) {
            nzero_lasso[i] = 0;
            for (const auto &it : constraint->index_bimap[i]) {
                int inew = it.left + iparam;
                if (std::abs(param[inew]) < eps) ++nzero_lasso[i];

            }
            iparam += constraint->index_bimap[i].size();
        }

        ofs_cv << std::setw(15) << std::sqrt(res1);
        ofs_cv << std::setw(15) << std::sqrt(res2);
        for (auto i = 0; i < maxorder; ++i) {
            ofs_cv << std::setw(10) << nzero_lasso[i];
        }
        ofs_cv << std::endl;

        if (optcontrol.save_solution_path) {
            ofs_coef << std::setw(15) << l1_alpha;

            for (auto i = 0; i < N_new; ++i) params_tmp[i] = param[i];
            auto k = 0;
            for (auto i = 0; i < maxorder; ++i) {
                const auto scale_factor = 1.0 / std::pow(optcontrol.displacement_scaling_factor, i + 1);

                for (auto j = 0; j < constraint->index_bimap[i].size(); ++j) {
                    params_tmp[k] *= scale_factor * factor_std(k);
                    ++k;
                }
            }
            for (auto i = 0; i < N_new; ++i) {
                ofs_coef << std::setw(15) << params_tmp[i];
            }
            ofs_coef << std::endl;
        }
    }
    if (optcontrol.save_solution_path) ofs_coef.close();
    ofs_cv.close();
}


void Fitting::run_elastic_net_optimization(const int maxorder,
                                           const int M,
                                           const int N_new,
                                           std::vector<double> &amat_1D,
                                           std::vector<double> &bvec,
                                           const Constraint *constraint,
                                           const Interaction *interaction)
{
    // Start Lasso optimization
    int i, j;
    std::vector<double> param(N_new);

    double *factor_std;
    bool *has_prod;
    double fnorm;

    Eigen::MatrixXd A, Prod;
    Eigen::VectorXd b, grad0, grad, x;
    Eigen::VectorXd scale_beta;
    Eigen::VectorXd fdiff;

    // Coordinate descent

    A = Eigen::Map<Eigen::MatrixXd>(&amat_1D[0], M, N_new);
    b = Eigen::Map<Eigen::VectorXd>(&bvec[0], M);

    Prod.setZero(N_new, N_new);
    grad0.resize(N_new);
    grad.resize(N_new);
    x.resize(N_new);
    scale_beta.resize(N_new);
    fdiff.resize(M);

    allocate(has_prod, N_new);
    allocate(factor_std, N_new);

    for (i = 0; i < N_new; ++i) {
        param[i] = 0.0;
        x[i] = 0.0;
        has_prod[i] = false;
    }

    // Standardize if necessary

    double Minv = 1.0 / static_cast<double>(M);

    if (optcontrol.standardize) {
        double sum1, sum2;

        std::cout << " STANDARDIZE = 1 : Standardization will be performed for matrix A and vector b." << std::endl;
        std::cout << "                   The LASSO_DNORM-tag will be neglected." << std::endl;
        for (j = 0; j < N_new; ++j) {
            sum1 = A.col(j).sum() * Minv;
            sum2 = A.col(j).dot(A.col(j)) * Minv;

            for (i = 0; i < M; ++i) {
                A(i, j) = (A(i, j) - sum1) / std::sqrt(sum2 - sum1 * sum1);
            }
            factor_std[j] = 1.0 / std::sqrt(sum2 - sum1 * sum1);
            scale_beta(j) = 1.0;
        }

    } else {
        double sum2;
        std::cout << " STANDARDIZE = 0 : No standardization of matrix A and vector b." << std::endl;
        std::cout << "                   Columns of matrix A will be scaled by the LASSO_DNORM value." << std::endl;
        for (j = 0; j < N_new; ++j) {
            factor_std[j] = 1.0;
            sum2 = A.col(j).dot(A.col(j)) * Minv;
            scale_beta(j) = 1.0 / sum2;
        }
    }


    std::cout << std::endl;
    std::cout << " Recommended LASSO_MAXALPHA = "
        << get_esimated_max_alpha(A, b) << std::endl << std::endl;

    grad0 = A.transpose() * b;
    grad = grad0;

    std::vector<int> nzero_lasso(maxorder);

    std::cout << "  Lasso minimization with the following parameters:" << std::endl;
    std::cout << "   LASSO_ALPHA  (L1) = " << std::setw(15) << optcontrol.l1_alpha << std::endl;
    std::cout << "   LASSO_TOL = " << std::setw(15) << optcontrol.tolerance_iteration << std::endl;
    std::cout << "   LASSO_MAXITER = " << std::setw(5) << optcontrol.maxnum_iteration << std::endl;
    std::cout << "   LASSO_DBASIS = " << std::setw(15) << optcontrol.displacement_scaling_factor << std::endl;

    std::cout << std::endl;

    // Coordinate Descent Method
    coordinate_descent(M, N_new, optcontrol.l1_alpha,
                       optcontrol.tolerance_iteration, 0,
                       optcontrol.maxnum_iteration,
                       x, A, b, grad0, has_prod, Prod, grad, fnorm,
                       optcontrol.output_frequency,
                       scale_beta,
                       optcontrol.standardize);

    for (i = 0; i < N_new; ++i) {
        param[i] = x[i] * factor_std[i];
    }

    fdiff = A * x - b;
    auto res1 = fdiff.dot(fdiff) / (fnorm * fnorm);

    auto iparam = 0;

    for (i = 0; i < maxorder; ++i) {
        nzero_lasso[i] = 0;
        for (boost::bimap<int, int>::const_iterator it = constraint->index_bimap[i].begin();
             it != constraint->index_bimap[i].end(); ++it) {
            auto inew = (*it).left + iparam;
            if (std::abs(param[inew]) < eps) ++nzero_lasso[i];

        }
        iparam += constraint->index_bimap[i].size();
    }

    std::cout << "  RESIDUAL (%): " << std::sqrt(res1) * 100.0 << std::endl;
    for (auto order = 0; order < maxorder; ++order) {
        std::cout << "  Number of non-zero " << std::setw(9) << interaction->get_ordername(order) << " FCs : "
            << constraint->index_bimap[order].size() - nzero_lasso[order] << std::endl;
    }
    std::cout << std::endl;

    if (optcontrol.debiase_after_l1opt) {
        // Perform OLS fitting to the features selected by LASSO for reducing the bias.

        std::cout << " DEBIAS_OLS = 1: Attempt to reduce the bias of LASSO by performing OLS fitting" << std::endl;
        std::cout << "                 with features selected by LASSO." << std::endl;

        std::vector<int> nonzero_index, zero_index;

        for (i = 0; i < N_new; ++i) {
            if (std::abs(param[i]) >= eps) {
                nonzero_index.push_back(i);
            } else {
                zero_index.push_back(i);
            }
        }

        const int N_nonzero = nonzero_index.size();
        Eigen::MatrixXd A_nonzero(M, N_nonzero);

        for (i = 0; i < N_nonzero; ++i) {
            A_nonzero.col(i) = A.col(nonzero_index[i]);
        }
        Eigen::VectorXd x_nonzero = A_nonzero.colPivHouseholderQr().solve(b);

        for (i = 0; i < N_new; ++i) param[i] = 0.0;
        for (i = 0; i < N_nonzero; ++i) {
            param[nonzero_index[i]] = x_nonzero[i] * factor_std[nonzero_index[i]];
        }
    }


    auto k = 0;
    for (i = 0; i < maxorder; ++i) {
        const auto scale_factor = 1.0 / std::pow(optcontrol.displacement_scaling_factor, i + 1);

        for (j = 0; j < constraint->index_bimap[i].size(); ++j) {
            param[k] *= scale_factor;
            ++k;
        }
    }

    deallocate(has_prod);
    deallocate(factor_std);
}


void Fitting::get_standardizer(const Eigen::MatrixXd &Amat,
                               Eigen::VectorXd &mean,
                               Eigen::VectorXd &dev,
                               Eigen::VectorXd &factor_std,
                               Eigen::VectorXd &scale_beta)
{
    const auto nrows = Amat.rows();
    const auto ncols = Amat.cols();

    if (mean.size() != ncols) mean.resize(ncols);
    if (dev.size() != ncols) dev.resize(ncols);
    if (factor_std.size() != ncols) factor_std.resize(ncols);
    if (scale_beta.size() != ncols) scale_beta.resize(ncols);

    const auto inv_nrows = 1.0 / static_cast<double>(nrows);
    double sum1, sum2;

    if (optcontrol.standardize) {
        for (auto j = 0; j < ncols; ++j) {
            sum1 = Amat.col(j).sum() * inv_nrows;
            sum2 = Amat.col(j).dot(Amat.col(j)) * inv_nrows;
            mean(j) = sum1;
            dev(j) = std::sqrt(sum2 - sum1 * sum1);
            factor_std(j) = 1.0 / dev(j);
            scale_beta(j) = 1.0;
        }
    } else {
        for (auto j = 0; j < ncols; ++j) {
            sum2 = Amat.col(j).dot(Amat.col(j)) * inv_nrows;
            mean(j) = 0.0;
            dev(j) = 1.0;
            factor_std(j) = 1.0;
            scale_beta(j) = 1.0 / sum2;
        }
    }
}

void Fitting::apply_standardizer(Eigen::MatrixXd &Amat,
                                 const Eigen::VectorXd &mean,
                                 const Eigen::VectorXd &dev)
{
    const auto ncols = Amat.cols();
    const auto nrows = Amat.rows();
    if (mean.cols() != ncols || dev.cols() != ncols) {
        exit("apply_standardizer", "The number of colums is inconsistent.");
    }

    for (auto i = 0; i < nrows; ++i) {
        for (auto j = 0; j < ncols; ++j) {
            Amat(i, j) = (Amat(i, j) - mean(j)) / dev(j);
        }
    }
}

double Fitting::get_esimated_max_alpha(const Eigen::MatrixXd &Amat,
                                       const Eigen::VectorXd &bvec) const
{
    const auto ncols = Amat.cols();
    Eigen::MatrixXd C = Amat.transpose() * bvec;
    auto lambda_max = 0.0;

    for (auto i = 0; i < ncols; ++i) {
        lambda_max = std::max<double>(lambda_max, std::abs(C(i)));
    }
    lambda_max /= static_cast<double>(Amat.rows());

    return lambda_max;
}


void Fitting::set_displacement_and_force(const double * const *disp_in,
                                         const double * const *force_in,
                                         const int nat,
                                         const int ndata_used_in)
{
    ndata_used = ndata_used_in;

    if (u_in) {
        deallocate(u_in);
    }
    allocate(u_in, ndata_used, 3 * nat);

    if (f_in) {
        deallocate(f_in);
    }
    allocate(f_in, ndata_used, 3 * nat);

    for (auto i = 0; i < ndata_used; i++) {
        for (auto j = 0; j < 3 * nat; j++) {
            u_in[i][j] = disp_in[i][j];
            f_in[i][j] = force_in[i][j];
        }
    }
}

void Fitting::set_fcs_values(const int maxorder,
                             double *fc_in,
                             std::vector<int> *nequiv,
                             const Constraint *constraint)
{
    // fc_in: irreducible set of force constants
    // fc_length: dimension of params (can differ from that of fc_in)

    int i;

    auto N = 0;
    auto Nirred = 0;
    for (i = 0; i < maxorder; ++i) {
        N += nequiv[i].size();
        Nirred += constraint->index_bimap[i].size();
    }

    std::vector<double> param_in(Nirred, 0.0);
    std::vector<double> param_out(N, 0.0);

    for (i = 0; i < Nirred; ++i) {
        param_in[i] = fc_in[i];
    }
    recover_original_forceconstants(maxorder,
                                    param_in, param_out,
                                    nequiv, constraint);
    if (params) {
        deallocate(params);
    }
    allocate(params, N);
    for (i = 0; i < N; ++i) {
        params[i] = param_out[i];
    }
}

int Fitting::get_ndata_used() const
{
    return ndata_used;
}


int Fitting::fit_without_constraints(int N,
                                     int M,
                                     double *amat,
                                     double *bvec,
                                     double *param_out,
                                     const int verbosity) const
{
    int i;
    int nrhs = 1, nrank, INFO;
    auto rcond = -1.0;
    auto f_square = 0.0;
    double *WORK, *S, *fsum2;


    auto LMIN = std::min<int>(M, N);
    auto LMAX = std::max<int>(M, N);

    int LWORK = 3 * LMIN + std::max<int>(2 * LMIN, LMAX);
    LWORK = 2 * LWORK;

    if (verbosity > 0)
        std::cout << "  Entering fitting routine: SVD without constraints" << std::endl;


    allocate(WORK, LWORK);
    allocate(S, LMIN);
    allocate(fsum2, LMAX);

    for (i = 0; i < M; ++i) {
        fsum2[i] = bvec[i];
        f_square += std::pow(bvec[i], 2);
    }
    for (i = M; i < LMAX; ++i) fsum2[i] = 0.0;

    if (verbosity > 0) std::cout << "  SVD has started ... ";

    // Fitting with singular value decomposition
    dgelss_(&M, &N, &nrhs, amat, &M, fsum2, &LMAX,
            S, &rcond, &nrank, WORK, &LWORK, &INFO);

    if (verbosity > 0) {
        std::cout << "finished !" << std::endl << std::endl;
        std::cout << "  RANK of the matrix = " << nrank << std::endl;
    }

    if (nrank < N)
        warn("fit_without_constraints",
             "Matrix is rank-deficient. Force constants could not be determined uniquely :(");

    if (nrank == N && verbosity > 0) {
        auto f_residual = 0.0;
        for (i = N; i < M; ++i) {
            f_residual += std::pow(fsum2[i], 2);
        }
        std::cout << std::endl << "  Residual sum of squares for the solution: "
            << sqrt(f_residual) << std::endl;
        std::cout << "  Fitting error (%) : "
            << sqrt(f_residual / f_square) * 100.0 << std::endl;
    }

    for (i = 0; i < N; ++i) {
        param_out[i] = fsum2[i];
    }

    deallocate(WORK);
    deallocate(S);
    deallocate(fsum2);

    return INFO;
}

int Fitting::fit_with_constraints(int N,
                                  int M,
                                  int P,
                                  double *amat,
                                  double *bvec,
                                  double *param_out,
                                  double **cmat,
                                  double *dvec,
                                  const int verbosity) const
{
    int i, j;
    double *fsum2;
    double *mat_tmp;

    if (verbosity > 0)
        std::cout << "  Entering fitting routine: QRD with constraints" << std::endl;

    allocate(fsum2, M);
    allocate(mat_tmp, (M + P) * N);

    unsigned long k = 0;
    unsigned long l = 0;

    // Concatenate two matrices as 1D array
    for (j = 0; j < N; ++j) {
        for (i = 0; i < M; ++i) {
            mat_tmp[k++] = amat[l++];
        }
        for (i = 0; i < P; ++i) {
            mat_tmp[k++] = cmat[i][j];
        }
    }

    const auto nrank = rankQRD((M + P), N, mat_tmp, eps12);
    deallocate(mat_tmp);

    if (nrank != N) {
        std::cout << std::endl;
        std::cout << " **************************************************************************" << std::endl;
        std::cout << "  WARNING : rank deficient.                                                " << std::endl;
        std::cout << "  rank ( (A) ) ! = N            A: Fitting matrix     B: Constraint matrix " << std::endl;
        std::cout << "       ( (B) )                  N: The number of parameters                " << std::endl;
        std::cout << "  rank = " << nrank << " N = " << N << std::endl << std::endl;
        std::cout << "  This can cause a difficulty in solving the fitting problem properly      " << std::endl;
        std::cout << "  with DGGLSE, especially when the difference is large. Please check if    " << std::endl;
        std::cout << "  you obtain reliable force constants in the .fcs file.                    " << std::endl << std::
            endl;
        std::cout << "  You may need to reduce the cutoff radii and/or increase NDATA            " << std::endl;
        std::cout << "  by giving linearly-independent displacement patterns.                    " << std::endl;
        std::cout << " **************************************************************************" << std::endl;
        std::cout << std::endl;
    }

    auto f_square = 0.0;
    for (i = 0; i < M; ++i) {
        fsum2[i] = bvec[i];
        f_square += std::pow(bvec[i], 2);
    }
    if (verbosity > 0) std::cout << "  QR-Decomposition has started ...";

    double *cmat_mod;
    allocate(cmat_mod, P * N);

    k = 0;
    for (j = 0; j < N; ++j) {
        for (i = 0; i < P; ++i) {
            cmat_mod[k++] = cmat[i][j];
        }
    }

    // Fitting

    int LWORK = P + std::min<int>(M, N) + 10 * std::max<int>(M, N);
    int INFO;
    double *WORK, *x;
    allocate(WORK, LWORK);
    allocate(x, N);

    dgglse_(&M, &N, &P, amat, &M, cmat_mod, &P,
            fsum2, dvec, x, WORK, &LWORK, &INFO);

    if (verbosity > 0) std::cout << " finished. " << std::endl;

    double f_residual = 0.0;
    for (i = N - P; i < M; ++i) {
        f_residual += std::pow(fsum2[i], 2);
    }

    if (verbosity > 0) {
        std::cout << std::endl << "  Residual sum of squares for the solution: "
            << sqrt(f_residual) << std::endl;
        std::cout << "  Fitting error (%) : "
            << std::sqrt(f_residual / f_square) * 100.0 << std::endl;
    }

    // copy fcs to bvec
    for (i = 0; i < N; ++i) {
        param_out[i] = x[i];
    }

    deallocate(cmat_mod);
    deallocate(WORK);
    deallocate(x);
    deallocate(fsum2);

    return INFO;
}

int Fitting::fit_algebraic_constraints(int N,
                                       int M,
                                       double *amat,
                                       double *bvec,
                                       std::vector<double> &param_out,
                                       const double fnorm,
                                       const int maxorder,
                                       const Fcs *fcs,
                                       const Constraint *constraint,
                                       const int verbosity) const
{
    int i;
    int nrhs = 1, nrank, INFO, LWORK;
    int LMIN, LMAX;
    double rcond = -1.0;
    double *WORK, *S, *fsum2;

    if (verbosity > 0)
        std::cout << "  Entering fitting routine: SVD with constraints considered algebraically." << std::endl;

    LMIN = std::min<int>(M, N);
    LMAX = std::max<int>(M, N);

    LWORK = 3 * LMIN + std::max<int>(2 * LMIN, LMAX);
    LWORK = 2 * LWORK;

    allocate(WORK, LWORK);
    allocate(S, LMIN);
    allocate(fsum2, LMAX);

    for (i = 0; i < M; ++i) {
        fsum2[i] = bvec[i];
    }
    for (i = M; i < LMAX; ++i) fsum2[i] = 0.0;

    if (verbosity > 0) std::cout << "  SVD has started ... ";

    // Fitting with singular value decomposition
    dgelss_(&M, &N, &nrhs, amat, &M, fsum2, &LMAX,
            S, &rcond, &nrank, WORK, &LWORK, &INFO);

    deallocate(WORK);
    deallocate(S);

    if (verbosity > 0) {
        std::cout << "finished !" << std::endl << std::endl;
        std::cout << "  RANK of the matrix = " << nrank << std::endl;
    }

    if (nrank < N) {
        warn("fit_without_constraints",
             "Matrix is rank-deficient. Force constants could not be determined uniquely :(");
    }

    if (nrank == N && verbosity > 0) {
        double f_residual = 0.0;
        for (i = N; i < M; ++i) {
            f_residual += std::pow(fsum2[i], 2);
        }
        std::cout << std::endl;
        std::cout << "  Residual sum of squares for the solution: "
            << sqrt(f_residual) << std::endl;
        std::cout << "  Fitting error (%) : "
            << sqrt(f_residual / (fnorm * fnorm)) * 100.0 << std::endl;
    }

    std::vector<double> param_irred(N, 0.0);
    for (i = 0; i < LMIN; ++i) param_irred[i] = fsum2[i];
    deallocate(fsum2);

    // Recover reducible set of force constants

    recover_original_forceconstants(maxorder,
                                    param_irred,
                                    param_out,
                                    fcs->nequiv,
                                    constraint);

    return INFO;
}


void Fitting::get_matrix_elements(const int maxorder,
                                  const int ndata_fit,
                                  double *amat,
                                  double *bvec,
                                  const Symmetry *symmetry,
                                  const Fcs *fcs) const
{
    int i, j;
    long irow;

    std::vector<std::vector<double>> u_multi, f_multi;

    data_multiplier(u_in, u_multi, ndata_fit, symmetry);
    data_multiplier(f_in, f_multi, ndata_fit, symmetry);

    const int natmin = symmetry->get_nat_prim();
    const int natmin3 = 3 * natmin;
    auto ncols = 0;

    for (i = 0; i < maxorder; ++i) ncols += fcs->nequiv[i].size();

    const long ncycle = static_cast<long>(ndata_fit) * symmetry->get_ntran();

#ifdef _OPENMP
#pragma omp parallel private(irow, i, j)
#endif
    {
        int *ind;
        int mm, order, iat, k;
        int im, iparam;
        long idata;
        double amat_tmp;
        double **amat_orig_tmp;

        allocate(ind, maxorder + 1);
        allocate(amat_orig_tmp, natmin3, ncols);

#ifdef _OPENMP
#pragma omp for schedule(guided)
#endif
        for (irow = 0; irow < ncycle; ++irow) {

            // generate r.h.s vector B
            for (i = 0; i < natmin; ++i) {
                iat = symmetry->get_map_p2s()[i][0];
                for (j = 0; j < 3; ++j) {
                    im = 3 * i + j + natmin3 * irow;
                    bvec[im] = f_multi[irow][3 * iat + j];
                }
            }

            for (i = 0; i < natmin3; ++i) {
                for (j = 0; j < ncols; ++j) {
                    amat_orig_tmp[i][j] = 0.0;
                }
            }

            // generate l.h.s. matrix A

            idata = natmin3 * irow;
            iparam = 0;

            for (order = 0; order < maxorder; ++order) {

                mm = 0;

                for (const auto &iter : fcs->nequiv[order]) {
                    for (i = 0; i < iter; ++i) {
                        ind[0] = fcs->fc_table[order][mm].elems[0];
                        k = inprim_index(ind[0], symmetry);
                        amat_tmp = 1.0;
                        for (j = 1; j < order + 2; ++j) {
                            ind[j] = fcs->fc_table[order][mm].elems[j];
                            amat_tmp *= u_multi[irow][fcs->fc_table[order][mm].elems[j]];
                        }
                        amat_orig_tmp[k][iparam] -= gamma(order + 2, ind) * fcs->fc_table[order][mm].sign * amat_tmp;
                        ++mm;
                    }
                    ++iparam;
                }
            }

            for (i = 0; i < natmin3; ++i) {
                for (j = 0; j < ncols; ++j) {
                    // Transpose here for later use of lapack without transpose
                    amat[natmin3 * ncycle * j + i + idata] = amat_orig_tmp[i][j];
                }
            }
        }

        deallocate(ind);
        deallocate(amat_orig_tmp);
    }

    u_multi.clear();
    f_multi.clear();
}


void Fitting::get_matrix_elements_algebraic_constraint(const int maxorder,
                                                       const int ndata_fit,
                                                       double *amat,
                                                       double *bvec,
                                                       double &fnorm,
                                                       const Symmetry *symmetry,
                                                       const Fcs *fcs,
                                                       const Constraint *constraint) const
{
    int i, j;
    long irow;

    std::vector<std::vector<double>> u_multi, f_multi;

    data_multiplier(u_in, u_multi, ndata_fit, symmetry);
    data_multiplier(f_in, f_multi, ndata_fit, symmetry);

    const int natmin = symmetry->get_nat_prim();
    const int natmin3 = 3 * natmin;
    const int nrows = natmin3 * ndata_fit * symmetry->get_ntran();
    auto ncols = 0;
    auto ncols_new = 0;

    for (i = 0; i < maxorder; ++i) {
        ncols += fcs->nequiv[i].size();
        ncols_new += constraint->index_bimap[i].size();
    }

    const long ncycle = static_cast<long>(ndata_fit) * symmetry->get_ntran();

    std::vector<double> bvec_orig(nrows, 0.0);


#ifdef _OPENMP
#pragma omp parallel private(irow, i, j)
#endif
    {
        int *ind;
        int mm, order, iat, k;
        int im, iparam;
        long idata;
        int ishift;
        int iold, inew;
        double amat_tmp;
        double **amat_orig_tmp;
        double **amat_mod_tmp;

        allocate(ind, maxorder + 1);
        allocate(amat_orig_tmp, natmin3, ncols);
        allocate(amat_mod_tmp, natmin3, ncols_new);

#ifdef _OPENMP
#pragma omp for schedule(guided)
#endif
        for (irow = 0; irow < ncycle; ++irow) {

            // generate r.h.s vector B
            for (i = 0; i < natmin; ++i) {
                iat = symmetry->get_map_p2s()[i][0];
                for (j = 0; j < 3; ++j) {
                    im = 3 * i + j + natmin3 * irow;
                    bvec[im] = f_multi[irow][3 * iat + j];
                    bvec_orig[im] = f_multi[irow][3 * iat + j];
                }
            }

            for (i = 0; i < natmin3; ++i) {
                for (j = 0; j < ncols; ++j) {
                    amat_orig_tmp[i][j] = 0.0;
                }
                for (j = 0; j < ncols_new; ++j) {
                    amat_mod_tmp[i][j] = 0.0;
                }
            }

            // generate l.h.s. matrix A

            idata = natmin3 * irow;
            iparam = 0;

            for (order = 0; order < maxorder; ++order) {

                mm = 0;

                for (const auto &iter : fcs->nequiv[order]) {
                    for (i = 0; i < iter; ++i) {
                        ind[0] = fcs->fc_table[order][mm].elems[0];
                        k = inprim_index(ind[0], symmetry);

                        amat_tmp = 1.0;
                        for (j = 1; j < order + 2; ++j) {
                            ind[j] = fcs->fc_table[order][mm].elems[j];
                            amat_tmp *= u_multi[irow][fcs->fc_table[order][mm].elems[j]];
                        }
                        amat_orig_tmp[k][iparam] -= gamma(order + 2, ind)
                            * fcs->fc_table[order][mm].sign * amat_tmp;
                        ++mm;
                    }
                    ++iparam;
                }
            }

            // Convert the full matrix and vector into a smaller irreducible form
            // by using constraint information.

            ishift = 0;
            iparam = 0;

            for (order = 0; order < maxorder; ++order) {

                for (i = 0; i < constraint->const_fix[order].size(); ++i) {

                    for (j = 0; j < natmin3; ++j) {
                        bvec[j + idata] -= constraint->const_fix[order][i].val_to_fix
                            * amat_orig_tmp[j][ishift + constraint->const_fix[order][i].p_index_target];
                    }
                }

                //                std::cout << "pass const_fix" << std::endl;

                for (const auto &it : constraint->index_bimap[order]) {
                    inew = it.left + iparam;
                    iold = it.right + ishift;

                    for (j = 0; j < natmin3; ++j) {
                        amat_mod_tmp[j][inew] = amat_orig_tmp[j][iold];
                    }
                }

                for (i = 0; i < constraint->const_relate[order].size(); ++i) {

                    iold = constraint->const_relate[order][i].p_index_target + ishift;

                    for (j = 0; j < constraint->const_relate[order][i].alpha.size(); ++j) {

                        inew = constraint->index_bimap[order].right.at(
                                constraint->const_relate[order][i].p_index_orig[j]) +
                            iparam;

                        for (k = 0; k < natmin3; ++k) {
                            amat_mod_tmp[k][inew] -= amat_orig_tmp[k][iold]
                                * constraint->const_relate[order][i].alpha[j];
                        }
                    }
                }

                ishift += fcs->nequiv[order].size();
                iparam += constraint->index_bimap[order].size();
            }

            for (i = 0; i < natmin3; ++i) {
                for (j = 0; j < ncols_new; ++j) {
                    // Transpose here for later use of lapack without transpose
                    amat[natmin3 * ncycle * j + i + idata] = amat_mod_tmp[i][j];
                }
            }
        }

        deallocate(ind);
        deallocate(amat_orig_tmp);
        deallocate(amat_mod_tmp);
    }

    fnorm = 0.0;
    for (i = 0; i < bvec_orig.size(); ++i) {
        fnorm += bvec_orig[i] * bvec_orig[i];
    }
    fnorm = std::sqrt(fnorm);
}

#ifdef WITH_SPARSE_SOLVER
void Fitting::get_matrix_elements_in_sparse_form(const int maxorder,
                                                 const int ndata_fit,
                                                 SpMat &sp_amat,
                                                 Eigen::VectorXd &sp_bvec,
                                                 double &fnorm,
                                                 const Symmetry *symmetry,
                                                 const Fcs *fcs,
                                                 const Constraint *constraint)
{
    int i, j;
    long irow;
    typedef Eigen::Triplet<double> T;
    std::vector<T> nonzero_entries;
    std::vector<std::vector<double>> u_multi, f_multi;

    data_multiplier(u_in, u_multi, ndata_fit, symmetry);
    data_multiplier(f_in, f_multi, ndata_fit, symmetry);

    const int natmin = symmetry->get_nat_prim();
    const int natmin3 = 3 * natmin;
    const int nrows = natmin3 * ndata_fit * symmetry->get_ntran();
    auto ncols = 0;
    auto ncols_new = 0;

    for (i = 0; i < maxorder; ++i) {
        ncols += fcs->nequiv[i].size();
        ncols_new += constraint->index_bimap[i].size();
    }

    const long ncycle = static_cast<long>(ndata_fit) * symmetry->get_ntran();

    std::vector<double> bvec_orig(nrows, 0.0);


#ifdef _OPENMP
#pragma omp parallel private(irow, i, j)
#endif
    {
        int *ind;
        int mm, order, iat, k;
        int im, iparam;
        long idata;
        int ishift;
        int iold, inew;
        double amat_tmp;
        double **amat_orig_tmp;
        double **amat_mod_tmp;

        std::vector<T> nonzero_omp;

        allocate(ind, maxorder + 1);
        allocate(amat_orig_tmp, natmin3, ncols);
        allocate(amat_mod_tmp, natmin3, ncols_new);

#ifdef _OPENMP
#pragma omp for schedule(guided)
#endif
        for (irow = 0; irow < ncycle; ++irow) {

            // generate r.h.s vector B
            for (i = 0; i < natmin; ++i) {
                iat = symmetry->get_map_p2s()[i][0];
                for (j = 0; j < 3; ++j) {
                    im = 3 * i + j + natmin3 * irow;
                    sp_bvec(im) = f_multi[irow][3 * iat + j];
                    bvec_orig[im] = f_multi[irow][3 * iat + j];
                }
            }

            for (i = 0; i < natmin3; ++i) {
                for (j = 0; j < ncols; ++j) {
                    amat_orig_tmp[i][j] = 0.0;
                }
                for (j = 0; j < ncols_new; ++j) {
                    amat_mod_tmp[i][j] = 0.0;
                }
            }

            // generate l.h.s. matrix A

            idata = natmin3 * irow;
            iparam = 0;

            for (order = 0; order < maxorder; ++order) {

                mm = 0;

                for (const auto &iter : fcs->nequiv[order]) {
                    for (i = 0; i < iter; ++i) {
                        ind[0] = fcs->fc_table[order][mm].elems[0];
                        k = inprim_index(ind[0], symmetry);

                        amat_tmp = 1.0;
                        for (j = 1; j < order + 2; ++j) {
                            ind[j] = fcs->fc_table[order][mm].elems[j];
                            amat_tmp *= u_multi[irow][fcs->fc_table[order][mm].elems[j]];
                        }
                        amat_orig_tmp[k][iparam] -= gamma(order + 2, ind)
                            * fcs->fc_table[order][mm].sign * amat_tmp;
                        ++mm;
                    }
                    ++iparam;
                }
            }

            // Convert the full matrix and vector into a smaller irreducible form
            // by using constraint information.

            ishift = 0;
            iparam = 0;

            for (order = 0; order < maxorder; ++order) {

                for (i = 0; i < constraint->const_fix[order].size(); ++i) {

                    for (j = 0; j < natmin3; ++j) {
                        sp_bvec(j + idata) -= constraint->const_fix[order][i].val_to_fix
                            * amat_orig_tmp[j][ishift + constraint->const_fix[order][i].p_index_target];
                    }
                }

                for (const auto &it : constraint->index_bimap[order]) {
                    inew = it.left + iparam;
                    iold = it.right + ishift;

                    for (j = 0; j < natmin3; ++j) {
                        amat_mod_tmp[j][inew] = amat_orig_tmp[j][iold];
                    }
                }

                for (i = 0; i < constraint->const_relate[order].size(); ++i) {

                    iold = constraint->const_relate[order][i].p_index_target + ishift;

                    for (j = 0; j < constraint->const_relate[order][i].alpha.size(); ++j) {

                        inew = constraint->index_bimap[order].right.at(
                                constraint->const_relate[order][i].p_index_orig[j]) +
                            iparam;

                        for (k = 0; k < natmin3; ++k) {
                            amat_mod_tmp[k][inew] -= amat_orig_tmp[k][iold]
                                * constraint->const_relate[order][i].alpha[j];
                        }
                    }
                }

                ishift += fcs->nequiv[order].size();
                iparam += constraint->index_bimap[order].size();
            }

            for (i = 0; i < natmin3; ++i) {
                for (j = 0; j < ncols_new; ++j) {
                    if (std::abs(amat_mod_tmp[i][j]) > eps) {
                        nonzero_omp.emplace_back(T(idata + i, j, amat_mod_tmp[i][j]));
                    }
                }
            }
        }

        deallocate(ind);
        deallocate(amat_orig_tmp);
        deallocate(amat_mod_tmp);

#pragma omp critical
        {
            for (const auto &it : nonzero_omp) {
                nonzero_entries.emplace_back(it);
            }
        }
    }

    fnorm = 0.0;
    for (i = 0; i < bvec_orig.size(); ++i) {
        fnorm += bvec_orig[i] * bvec_orig[i];
    }
    fnorm = std::sqrt(fnorm);
    sp_amat.setFromTriplets(nonzero_entries.begin(), nonzero_entries.end());
    sp_amat.makeCompressed();
}
#endif


void Fitting::recover_original_forceconstants(const int maxorder,
                                              const std::vector<double> &param_in,
                                              std::vector<double> &param_out,
                                              std::vector<int> *nequiv,
                                              const Constraint *constraint) const
{
    // Expand the given force constants into the larger sets
    // by using the constraint matrix.

    int i, j, k;
    int ishift = 0;
    int iparam = 0;
    double tmp;
    int inew, iold;

    unsigned int nparams = 0;

    for (i = 0; i < maxorder; ++i) nparams += nequiv[i].size();

    param_out.resize(nparams, 0.0);

    for (i = 0; i < maxorder; ++i) {
        for (j = 0; j < constraint->const_fix[i].size(); ++j) {
            param_out[constraint->const_fix[i][j].p_index_target + ishift]
                = constraint->const_fix[i][j].val_to_fix;
        }

        for (const auto &it : constraint->index_bimap[i]) {
            inew = it.left + iparam;
            iold = it.right + ishift;

            param_out[iold] = param_in[inew];
        }

        for (j = 0; j < constraint->const_relate[i].size(); ++j) {
            tmp = 0.0;

            for (k = 0; k < constraint->const_relate[i][j].alpha.size(); ++k) {
                tmp += constraint->const_relate[i][j].alpha[k]
                    * param_out[constraint->const_relate[i][j].p_index_orig[k] + ishift];
            }
            param_out[constraint->const_relate[i][j].p_index_target + ishift] = -tmp;
        }

        ishift += nequiv[i].size();
        iparam += constraint->index_bimap[i].size();
    }
}


void Fitting::data_multiplier(double **data_in,
                              std::vector<std::vector<double>> &data_out,
                              const int ndata_used,
                              const Symmetry *symmetry) const
{
    int i, j, k;
    int n_mapped;

    const int nat = symmetry->get_nat_prim() * symmetry->get_ntran();

    auto idata = 0;
    for (i = 0; i < ndata_used; ++i) {
        std::vector<double> data_tmp(3 * nat, 0.0);

        for (int itran = 0; itran < symmetry->get_ntran(); ++itran) {
            for (j = 0; j < nat; ++j) {
                n_mapped = symmetry->get_map_sym()[j][symmetry->get_symnum_tran()[itran]];
                for (k = 0; k < 3; ++k) {
                    data_tmp[3 * n_mapped + k] = data_in[i][3 * j + k];
                }
            }
            data_out.emplace_back(data_tmp);
            ++idata;
        }
    }
}

int Fitting::inprim_index(const int n,
                          const Symmetry *symmetry) const
{
    auto in = -1;
    const auto atmn = n / 3;
    const auto crdn = n % 3;

<<<<<<< HEAD
    for (auto i = 0; i < symmetry->nat_prim; ++i) {
        if (symmetry->map_p2s[i][0] == atmn) {
=======
    for (int i = 0; i < symmetry->get_nat_prim(); ++i) {
        if (symmetry->get_map_p2s()[i][0] == atmn) {
>>>>>>> 17d923f8
            in = 3 * i + crdn;
            break;
        }
    }
    return in;
}

double Fitting::gamma(const int n,
                      const int *arr) const
{
    int *arr_tmp, *nsame;
    int i;

    allocate(arr_tmp, n);
    allocate(nsame, n);

    for (i = 0; i < n; ++i) {
        arr_tmp[i] = arr[i];
        nsame[i] = 0;
    }

    const auto ind_front = arr[0];
    auto nsame_to_front = 1;

    insort(n, arr_tmp);

    auto nuniq = 1;
    auto iuniq = 0;

    nsame[0] = 1;

    for (i = 1; i < n; ++i) {
        if (arr_tmp[i] == arr_tmp[i - 1]) {
            ++nsame[iuniq];
        } else {
            ++nsame[++iuniq];
            ++nuniq;
        }

        if (arr[i] == ind_front) ++nsame_to_front;
    }

    auto denom = 1;

    for (i = 0; i < nuniq; ++i) {
        denom *= factorial(nsame[i]);
    }

    deallocate(arr_tmp);
    deallocate(nsame);

    return static_cast<double>(nsame_to_front) / static_cast<double>(denom);
}

int Fitting::factorial(const int n) const
{
    if (n == 1 || n == 0) {
        return 1;
    }
    return n * factorial(n - 1);
}


int Fitting::rankQRD(const int m,
                     const int n,
                     double *mat,
                     const double tolerance) const
{
    // Return the rank of matrix mat revealed by the column pivoting QR decomposition
    // The matrix mat is destroyed.

    auto m_ = m;
    auto n_ = n;

    auto LDA = m_;

    auto LWORK = 10 * n_;
    int INFO;
    int *JPVT;
    double *WORK, *TAU;

    const auto nmin = std::min<int>(m_, n_);

    allocate(JPVT, n_);
    allocate(WORK, LWORK);
    allocate(TAU, nmin);

    for (int i = 0; i < n_; ++i) JPVT[i] = 0;

    dgeqp3_(&m_, &n_, mat, &LDA, JPVT, TAU, WORK, &LWORK, &INFO);

    deallocate(JPVT);
    deallocate(WORK);
    deallocate(TAU);

    if (std::abs(mat[0]) < eps) return 0;

    double **mat_tmp;
    allocate(mat_tmp, m_, n_);

    unsigned long k = 0;

    for (int j = 0; j < n_; ++j) {
        for (int i = 0; i < m_; ++i) {
            mat_tmp[i][j] = mat[k++];
        }
    }

    auto nrank = 0;
    for (int i = 0; i < nmin; ++i) {
        if (std::abs(mat_tmp[i][i]) > tolerance * std::abs(mat[0])) ++nrank;
    }

    deallocate(mat_tmp);

    return nrank;
}


#ifdef WITH_SPARSE_SOLVER
int Fitting::run_eigen_sparseQR(const SpMat &sp_mat,
                                const Eigen::VectorXd &sp_bvec,
                                std::vector<double> &param_out,
                                const double fnorm,
                                const int maxorder,
                                const Fcs *fcs,
                                const Constraint *constraint,
                                const int verbosity)
{
    //    Eigen::BenchTimer t;

    SpMat AtA;

    //    std::cout << "Start calculating AtA ..." << std::endl;
    AtA = sp_mat.transpose() * sp_mat;
    //    std::cout << sp_mat.rows() << "x" << sp_mat.cols() << "\n";

//    std::cout << "done." << std::endl;

//   std::cout << "Start calculating AtB ..." << std::endl;
    //   Eigen::VectorXd AtB, x;
    auto AtB = sp_mat.transpose() * sp_bvec;
    //   std::cout << "done." << std::endl;

    if (verbosity > 0) {
        std::cout << "  Solve least-squares problem by sparse LDLT." << std::endl;
    }


    // t.reset(); t.start();
// Eigen::SparseQR<Eigen::SparseMatrix<double>, Eigen::COLAMDOrdering<int>> qr(sp_mat);
// Eigen::VectorXd x = qr.solve(sp_bvec);

// t.stop();
// std::cout << "sqr   : " << qr.info() << " ; " << t.value() << "s ;  err: " << (AtA*x-AtB).norm() / AtB.norm() << "\n";

    //    t.reset(); t.start();
    Eigen::SimplicialLDLT<SpMat> ldlt(AtA);
    //   x.setZero();
    auto x = ldlt.solve(AtB);
    //    t.stop();
//std::cout << "ldlt  : " << ldlt.info() << " ; " << t.value() << "s ;  err: " << (AtA*x-AtB).norm() / AtB.norm() << "\n";


// t.reset(); t.start();
// Eigen::ConjugateGradient<SpMat> cg(AtA);
// cg.setTolerance(eps10);
// cg.setMaxIterations(10000000);
// x.setZero(); x = cg.solve(AtB);
// t.stop();
// std::cout << "cg    : " << cg.info() << " ; " << t.value() << "s ;  err: " << (AtA*x-AtB).norm() / AtB.norm() << "\n";

// t.reset(); t.start();
// Eigen::LeastSquaresConjugateGradient<SpMat> lscg(sp_mat);
// lscg.setTolerance(eps10);
// lscg.setMaxIterations(10000000);
// x.setZero(); x = lscg.solve(sp_bvec);

// t.stop();
// std::cout << "lscg  : " << lscg.info() << " ; " << t.value() << "s ;  err: " << (AtA*x-AtB).norm() / AtB.norm() << "\n";

// t.reset(); t.start();
// Eigen::BiCGSTAB<SpMat> bicg(AtA);
// bicg.setTolerance(eps10);
// bicg.setMaxIterations(10000000);
// x.setZero(); x = bicg.solve(AtB);
// t.stop();
    // std::cout << "bicg    : " << bicg.info() << " ; " << t.value() << "s ;  err: " << (AtA*x-AtB).norm() / AtB.norm() << "\n";


    auto res = sp_bvec - sp_mat * x;
    auto res2norm = res.squaredNorm();
    auto nparams = x.size();
    std::vector<double> param_irred(nparams);

    for (auto i = 0; i < nparams; ++i) {
        param_irred[i] = x(i);
    }

    if (ldlt.info() == Eigen::Success) {
        // Recover reducible set of force constants

        recover_original_forceconstants(maxorder,
                                        param_irred,
                                        param_out,
                                        fcs->nequiv,
                                        constraint);

        if (verbosity > 0) {
            std::cout << "  Residual sum of squares for the solution: "
                << sqrt(res2norm) << std::endl;
            std::cout << "  Fitting error (%) : "
                << sqrt(res2norm / (fnorm * fnorm)) * 100.0 << std::endl;
        }

        return 0;

    } else {

        std::cerr << "  Fitting by LDLT failed." << std::endl;
        std::cerr << ldlt.info() << std::endl;

        return 1;
    }
}

#endif


void Fitting::set_optimizer_control(const OptimizerControl &optcontrol_in)
{
    optcontrol = optcontrol_in;
}

OptimizerControl& Fitting::get_optimizer_control()
{
    return optcontrol;
}

void Fitting::calculate_residual(const int M,
                                 const int N,
                                 double **Amat,
                                 double *param,
                                 double *fvec,
                                 const double fnorm,
                                 double &res) const
{
    int i, j;
    using namespace Eigen;

    MatrixXd Amat2(M, N);
    VectorXd param2(N);
    VectorXd fvec2(M), vec_tmp(M);

    for (i = 0; i < M; ++i) {
        for (j = 0; j < N; ++j) {
            Amat2(i, j) = Amat[i][j];
        }
        fvec2(i) = fvec[i];
    }

    for (i = 0; i < N; ++i) {
        param2(i) = param[i];
    }

    vec_tmp = Amat2 * param2 - fvec2;
    res = vec_tmp.dot(vec_tmp) / (fnorm * fnorm);
}

void Fitting::coordinate_descent(const int M,
                                 const int N,
                                 const double alpha,
                                 const double tolerance,
                                 const int warm_start,
                                 const int maxiter,
                                 Eigen::VectorXd &x,
                                 const Eigen::MatrixXd &A,
                                 const Eigen::VectorXd &b,
                                 const Eigen::VectorXd &grad0,
                                 bool *has_prod,
                                 Eigen::MatrixXd &Prod,
                                 Eigen::VectorXd &grad,
                                 const double fnorm,
                                 const int nfreq,
                                 Eigen::VectorXd scale_beta,
                                 const int standardize) const
{
    int i, j;
    int iloop;
    double diff;
    Eigen::VectorXd beta(N), delta(N);
    Eigen::VectorXd res(N);
    bool do_print_log;

    if (warm_start) {
        for (i = 0; i < N; ++i) beta(i) = x[i];
    } else {
        for (i = 0; i < N; ++i) beta(i) = 0.0;
        grad = grad0;
    }

    double Minv = 1.0 / static_cast<double>(M);

    iloop = 0;
    if (standardize) {
        while (iloop < maxiter) {
            do_print_log = !((iloop + 1) % nfreq);

            if (do_print_log) {
                std::cout << "   Coordinate Descent : " << std::setw(5) << iloop + 1 << std::endl;
            }
            delta = beta;
            for (i = 0; i < N; ++i) {
                beta(i) = shrink(Minv * grad(i) + beta(i), alpha);
                delta(i) -= beta(i);
                if (std::abs(delta(i)) > 0.0) {
                    if (!has_prod[i]) {
                        for (j = 0; j < N; ++j) {
                            Prod(j, i) = A.col(j).dot(A.col(i));
                        }
                        has_prod[i] = true;
                    }
                    grad = grad + Prod.col(i) * delta(i);
                }
            }
            ++iloop;
            diff = std::sqrt(delta.dot(delta) / static_cast<double>(N));

            if (diff < tolerance) break;

            if (do_print_log) {
                double param2norm = beta.dot(beta);
                std::cout << "    1: ||u_{k}-u_{k-1}||_2     = " << std::setw(15) << diff
                    << std::setw(15) << diff * std::sqrt(static_cast<double>(N) / param2norm) << std::endl;
                double tmp = 0.0;
#ifdef _OPENMP
#pragma omp parallel for reduction(+:tmp)
#endif
                for (i = 0; i < N; ++i) {
                    tmp += std::abs(beta(i));
                }
                std::cout << "    2: ||u_{k}||_1             = " << std::setw(15) << tmp << std::endl;
                res = A * beta - b;
                tmp = res.dot(res);
                std::cout << "    3: ||Au_{k}-f||_2          = " << std::setw(15) << std::sqrt(tmp)
                    << std::setw(15) << std::sqrt(tmp / (fnorm * fnorm)) << std::endl;
                std::cout << std::endl;
            }
        }
    } else {
        // Non-standardized version. Needs additional operations
        while (iloop < maxiter) {
            do_print_log = !((iloop + 1) % nfreq);

            if (do_print_log) {
                std::cout << "   Coordinate Descent : " << std::setw(5) << iloop + 1 << std::endl;
            }
            delta = beta;
            for (i = 0; i < N; ++i) {
                beta(i) = shrink(Minv * grad(i) + beta(i) / scale_beta(i), alpha) * scale_beta(i);
                delta(i) -= beta(i);
                if (std::abs(delta(i)) > 0.0) {
                    if (!has_prod[i]) {
                        for (j = 0; j < N; ++j) {
                            Prod(j, i) = A.col(j).dot(A.col(i));
                        }
                        has_prod[i] = true;
                    }
                    grad = grad + Prod.col(i) * delta(i);
                }
            }
            ++iloop;
            diff = std::sqrt(delta.dot(delta) / static_cast<double>(N));

            if (diff < tolerance) break;

            if (do_print_log) {
                double param2norm = beta.dot(beta);
                std::cout << "    1: ||u_{k}-u_{k-1}||_2     = " << std::setw(15) << diff
                    << std::setw(15) << diff * std::sqrt(static_cast<double>(N) / param2norm) << std::endl;
                double tmp = 0.0;
#ifdef _OPENMP
#pragma omp parallel for reduction(+:tmp)
#endif
                for (i = 0; i < N; ++i) {
                    tmp += std::abs(beta(i));
                }
                std::cout << "    2: ||u_{k}||_1             = " << std::setw(15) << tmp << std::endl;
                res = A * beta - b;
                tmp = res.dot(res);
                std::cout << "    3: ||Au_{k}-f||_2          = " << std::setw(15) << std::sqrt(tmp)
                    << std::setw(15) << std::sqrt(tmp / (fnorm * fnorm)) << std::endl;
                std::cout << std::endl;
            }
        }
    }


    if (iloop >= maxiter) {
        std::cout << "WARNING: Convergence NOT achieved within " << maxiter
            << " coordinate descent iterations." << std::endl;
    } else {
        std::cout << "  Convergence achieved in " << iloop << " iterations." << std::endl;
    }

    double param2norm = beta.dot(beta);
    if (std::abs(param2norm) < eps) {
        std::cout << "    1': ||u_{k}-u_{k-1}||_2     = " << std::setw(15) << 0.0
            << std::setw(15) << 0.0 << std::endl;
    } else {
        std::cout << "    1': ||u_{k}-u_{k-1}||_2     = " << std::setw(15) << diff
            << std::setw(15) << diff * std::sqrt(static_cast<double>(N) / param2norm) << std::endl;
    }

    double tmp = 0.0;
#ifdef _OPENMP
#pragma omp parallel for reduction(+:tmp)
#endif
    for (i = 0; i < N; ++i) {
        tmp += std::abs(beta(i));
    }
    std::cout << "    2': ||u_{k}||_1             = " << std::setw(15) << tmp << std::endl;
    res = A * beta - b;
    tmp = res.dot(res);
    std::cout << "    3': ||Au_{k}-f||_2          = " << std::setw(15) << std::sqrt(tmp)
        << std::setw(15) << std::sqrt(tmp / (fnorm * fnorm)) << std::endl;
    std::cout << std::endl;

    for (i = 0; i < N; ++i) x[i] = beta(i);
}


void Fitting::get_prefactor_force(const int maxorder,
                                  const Fcs *fcs,
                                  const Constraint *constraint,
                                  const Fitting *fitting,
                                  std::vector<double> &prefactor) const
{
    int j;
    auto ishift2 = 0;
    auto iparam2 = 0;
    int inew2, iold2;
    int iold2_dup;

    int *ind;

    allocate(ind, maxorder + 1);
    for (auto i = 0; i < maxorder; ++i) {
        for (const auto &it : constraint->index_bimap[i]) {
            inew2 = it.left + iparam2;
            iold2 = it.right;
            iold2_dup = 0;
            for (j = 0; j < iold2; ++j) {
                iold2_dup += fcs->nequiv[i][j];
            }

            for (j = 0; j < i + 2; ++j) {
                ind[j] = fcs->fc_table[i][iold2_dup].elems[j];
            }
            prefactor[inew2] = fitting->gamma(i + 2, ind);
        }

        ishift2 += fcs->nequiv[i].size();
        iparam2 += constraint->index_bimap[i].size();
    }
    deallocate(ind);
}<|MERGE_RESOLUTION|>--- conflicted
+++ resolved
@@ -88,18 +88,11 @@
 {
     timer->start_clock("fitting");
 
-<<<<<<< HEAD
-    const int natmin = symmetry->nat_prim;
+    const int natmin = symmetry->get_nat_prim();
+    const int nconsts = constraint->number_of_constraints;
     const auto ndata_used = nend - nstart + 1 - skip_e + skip_s;
     const auto ndata_used_test = nend_test - nstart_test + 1;
-
-    const int ntran = symmetry->ntran;
-=======
-    const int natmin = symmetry->get_nat_prim();
-    const int nconsts = constraint->number_of_constraints;
-    const int ndata_used = nend - nstart + 1;
     const int ntran = symmetry->get_ntran();
->>>>>>> 17d923f8
     int info_fitting;
 
     auto N = 0;
@@ -1834,13 +1827,8 @@
     const auto atmn = n / 3;
     const auto crdn = n % 3;
 
-<<<<<<< HEAD
-    for (auto i = 0; i < symmetry->nat_prim; ++i) {
-        if (symmetry->map_p2s[i][0] == atmn) {
-=======
-    for (int i = 0; i < symmetry->get_nat_prim(); ++i) {
+    for (auto i = 0; i < symmetry->get_nat_prim(); ++i) {
         if (symmetry->get_map_p2s()[i][0] == atmn) {
->>>>>>> 17d923f8
             in = 3 * i + crdn;
             break;
         }
