/*
 alm_core.h

 Copyright (c) 2014 2015 2016 Terumasa Tadano

 This file is distributed under the terms of the MIT license.
 Please see the file 'LICENCE.txt' in the root directory 
 or http://opensource.org/licenses/mit-license.php for information.
*/

/* Declaration of pointers used in the whole program. */

#pragma once
#include <string>

namespace ALM_NS
{
    class ALMCore
    {
    public:
<<<<<<< HEAD
        // Declaration of pointers with incomplete class type (opaque pointer)
        class InputSetter *input;
  //      class Memory *memory;
=======
        class InputSetter *input;
        class Memory *memory;
>>>>>>> 2660df41
        class System *system;
        class Interaction *interaction;
        class Fcs *fcs;
        class Symmetry *symmetry;
        class Fitting *fitting;
        class Constraint *constraint;
        class Files *files;
        class Displace *displace;
        class Error *error;
        class Timer *timer;
     //   std::unique_ptr<class Timer> timer;
        ALMCore();
        ~ALMCore();
        void create();
        void initialize();

<<<<<<< HEAD
        std::string mode; // "suggest" or "fitting"
=======
        std::string mode;
        bool print_hessian;
>>>>>>> 2660df41
    };
}<|MERGE_RESOLUTION|>--- conflicted
+++ resolved
@@ -18,14 +18,8 @@
     class ALMCore
     {
     public:
-<<<<<<< HEAD
-        // Declaration of pointers with incomplete class type (opaque pointer)
-        class InputSetter *input;
-  //      class Memory *memory;
-=======
         class InputSetter *input;
         class Memory *memory;
->>>>>>> 2660df41
         class System *system;
         class Interaction *interaction;
         class Fcs *fcs;
@@ -36,17 +30,13 @@
         class Displace *displace;
         class Error *error;
         class Timer *timer;
-     //   std::unique_ptr<class Timer> timer;
         ALMCore();
         ~ALMCore();
         void create();
         void initialize();
+        void finalize();
 
-<<<<<<< HEAD
-        std::string mode; // "suggest" or "fitting"
-=======
         std::string mode;
         bool print_hessian;
->>>>>>> 2660df41
     };
 }