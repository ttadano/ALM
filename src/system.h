/*
 system.h

 Copyright (c) 2014 Terumasa Tadano

 This file is distributed under the terms of the MIT license.
 Please see the file 'LICENCE.txt' in the root directory 
 or http://opensource.org/licenses/mit-license.php for information.
*/

#pragma once

#include "pointers.h"
#include <string>
#include <vector>

namespace ALM_NS
{
    class AtomType
    {
    public:
        int element;
        double magmom;

        bool operator<(const AtomType& a) const
        {
            if (this->element < a.element)
            {
                return true;
            }
            else if (this->element == a.element)
            {
                return this->magmom < a.magmom;
            }
            else
            {
                return false;
            }
        }
    };


    class System: protected Pointers
    {
    public:
        System(class ALMCore*);
        ~System();
        void init();
        void recips(double [3][3], double [3][3]);
        void frac2cart(double**);
        void load_reference_system();
        void load_reference_system_xml(std::string, const int, double*);

        int nat, nkd;
<<<<<<< HEAD
        int ndata, nstart, nend;
        int* kd;
        double lavec[3][3], rlavec[3][3];
        double** xcoord; // fractional coordinate
        double** x_cartesian;
        double** magmom;
=======
//        int nat_prim;
        int ndata, nstart, nend, nskip;
        int *kd;
//        int *kd_prim;
        double lavec[3][3], rlavec[3][3];
        double **xcoord; // fractional coordinate
        double **x_cartesian;
//        double lavec_prim[3][3], rlavec_prim[3][3];
//        double **xcoord_prim;
        double **magmom;
>>>>>>> 2660df41
        std::string str_magmom;
        int noncollinear;
        std::string* kdname;

        unsigned int nclassatom;

        std::vector<unsigned int>* atomlist_class;
        bool lspin;
        double cell_volume;


    private:
        void set_default_variables();
        void deallocate_variables();
        double volume(double [3], double [3], double [3]);
        void setup_atomic_class(int*);
    };
}<|MERGE_RESOLUTION|>--- conflicted
+++ resolved
@@ -52,25 +52,15 @@
         void load_reference_system_xml(std::string, const int, double*);
 
         int nat, nkd;
-<<<<<<< HEAD
+//        int nat_prim;
         int ndata, nstart, nend;
         int* kd;
+//        int *kd_prim;
         double lavec[3][3], rlavec[3][3];
         double** xcoord; // fractional coordinate
         double** x_cartesian;
+//        double lavec_prim[3][3], rlavec_prim[3][3];
         double** magmom;
-=======
-//        int nat_prim;
-        int ndata, nstart, nend, nskip;
-        int *kd;
-//        int *kd_prim;
-        double lavec[3][3], rlavec[3][3];
-        double **xcoord; // fractional coordinate
-        double **x_cartesian;
-//        double lavec_prim[3][3], rlavec_prim[3][3];
-//        double **xcoord_prim;
-        double **magmom;
->>>>>>> 2660df41
         std::string str_magmom;
         int noncollinear;
         std::string* kdname;
